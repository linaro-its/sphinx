--- conflicted
+++ resolved
@@ -864,8 +864,6 @@
         return "The Answer"
 
 
-<<<<<<< HEAD
-=======
 class CustomDataDescriptorMeta(type):
     """Descriptor metaclass docstring."""
 
@@ -874,7 +872,6 @@
     """Descriptor class with custom metaclass docstring."""
 
 
->>>>>>> def08a20
 def _funky_classmethod(name, b, c, d, docstring=None):
     """Generates a classmethod for a class from a template by filling out
     some arguments."""
