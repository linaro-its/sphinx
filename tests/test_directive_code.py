# -*- coding: utf-8 -*-
"""
    test_directive_code
    ~~~~~~~~~~~~~~~~~~~

    Test the code-block directive.

    :copyright: Copyright 2007-2016 by the Sphinx team, see AUTHORS.
    :license: BSD, see LICENSE for details.
"""

from xml.etree import ElementTree

from util import with_app


@with_app('xml', testroot='directive-code')
def test_code_block(app, status, warning):
    app.builder.build('index')
    et = ElementTree.parse(app.outdir / 'index.xml')
    secs = et.findall('./section/section')
    code_block = secs[0].findall('literal_block')
    assert len(code_block) > 0
    actual = code_block[0].text
    expect = (
        "    def ruby?\n" +
        "        false\n" +
        "    end"
    )
    assert actual == expect


@with_app('xml', testroot='directive-code')
def test_code_block_dedent(app, status, warning):
    app.builder.build(['dedent_code'])
    et = ElementTree.parse(app.outdir / 'dedent_code.xml')
    blocks = et.findall('./section/section/literal_block')

    for i in range(5):  # 0-4
        actual = blocks[i].text
        indent = " " * (4 - i)
        expect = (
            indent + "def ruby?\n" +
            indent + "    false\n" +
            indent + "end"
        )
        assert (i, actual) == (i, expect)

    assert blocks[5].text == '\n\n'   # dedent: 1000


@with_app('html', testroot='directive-code')
def test_code_block_caption_html(app, status, warning):
    app.builder.build(['caption'])
    html = (app.outdir / 'caption.html').text(encoding='utf-8')
    caption = (u'<div class="code-block-caption">'
               u'<span class="caption-text">caption <em>test</em> rb'
               u'</span><a class="headerlink" href="#caption-test-rb" '
               u'title="Permalink to this code">\xb6</a></div>')
    assert caption in html


@with_app('latex', testroot='directive-code')
def test_code_block_caption_latex(app, status, warning):
    app.builder.build_all()
    latex = (app.outdir / 'Python.tex').text(encoding='utf-8')
    caption = '\\SphinxSetupCaptionForVerbatim{literal-block}{caption \\emph{test} rb}'
    assert caption in latex


@with_app('xml', testroot='directive-code')
def test_literal_include(app, status, warning):
    app.builder.build(['index'])
    et = ElementTree.parse(app.outdir / 'index.xml')
    secs = et.findall('./section/section')
    literal_include = secs[1].findall('literal_block')
    literal_src = (app.srcdir / 'literal.inc').text(encoding='utf-8')
    assert len(literal_include) > 0
    actual = literal_include[0].text
    assert actual == literal_src


@with_app('xml', testroot='directive-code')
def test_literal_include_dedent(app, status, warning):
    literal_src = (app.srcdir / 'literal.inc').text(encoding='utf-8')
    literal_lines = [l[4:] for l in literal_src.split('\n')[9:11]]

    app.builder.build(['dedent'])
    et = ElementTree.parse(app.outdir / 'dedent.xml')
    blocks = et.findall('./section/section/literal_block')

    for i in range(5):  # 0-4
        actual = blocks[i].text
        indent = ' ' * (4 - i)
        expect = '\n'.join(indent + l for l in literal_lines) + '\n'
        assert (i, actual) == (i, expect)

    assert blocks[5].text == '\n\n'   # dedent: 1000


@with_app('xml', testroot='directive-code')
def test_literal_include_block_start_with_comment_or_brank(app, status, warning):
    app.builder.build(['python'])
    et = ElementTree.parse(app.outdir / 'python.xml')
    secs = et.findall('./section/section')
    literal_include = secs[0].findall('literal_block')
    assert len(literal_include) > 0
    actual = literal_include[0].text
    expect = (
        'def block_start_with_comment():\n'
        '    # Comment\n'
        '    return 1\n'
    )
    assert actual == expect

    actual = literal_include[1].text
    expect = (
        'def block_start_with_blank():\n'
        '\n'
        '    return 1\n'
    )
    assert actual == expect


@with_app('html', testroot='directive-code')
def test_literal_include_linenos(app, status, warning):
    app.builder.build(['linenos'])
    html = (app.outdir / 'linenos.html').text(encoding='utf-8')
    linenos = (
        '<td class="linenos"><div class="linenodiv"><pre>'
        ' 1\n'
        ' 2\n'
        ' 3\n'
        ' 4\n'
        ' 5\n'
        ' 6\n'
        ' 7\n'
        ' 8\n'
        ' 9\n'
        '10\n'
        '11\n'
        '12\n'
        '13\n'
        '14</pre></div></td>')
    assert linenos in html


@with_app('html', testroot='directive-code')
def test_literal_include_lineno_start(app, status, warning):
    app.builder.build(['lineno_start'])
    html = (app.outdir / 'lineno_start.html').text(encoding='utf-8')
    linenos = (
        '<td class="linenos"><div class="linenodiv"><pre>'
        '200\n'
        '201\n'
        '202\n'
        '203\n'
        '204\n'
        '205\n'
        '206\n'
        '207\n'
        '208\n'
        '209\n'
        '210\n'
        '211\n'
        '212\n'
        '213</pre></div></td>')
    assert linenos in html


@with_app('html', testroot='directive-code')
def test_literal_include_lineno_match(app, status, warning):
    app.builder.build(['lineno_match'])
    html = (app.outdir / 'lineno_match.html').text(encoding='utf-8')
    pyobject = (
        '<td class="linenos"><div class="linenodiv"><pre>'
        ' 9\n'
        '10\n'
        '11</pre></div></td>')

    assert pyobject in html

    lines = (
        '<td class="linenos"><div class="linenodiv"><pre>'
        '5\n'
        '6\n'
        '7\n'
        '8\n'
        '9</pre></div></td>')
    assert lines in html

    start_after = (
        '<td class="linenos"><div class="linenodiv"><pre>'
        ' 8\n'
        ' 9\n'
        '10\n'
        '11\n'
        '12\n'
        '13\n'
        '14</pre></div></td>')
    assert start_after in html


@with_app('latex', testroot='directive-code')
def test_literalinclude_file_whole_of_emptyline(app, status, warning):
    app.builder.build_all()
    latex = (app.outdir / 'Python.tex').text(encoding='utf-8').replace('\r\n', '\n')
    includes = (
        '\\begin{Verbatim}[commandchars=\\\\\\{\\},numbers=left,firstnumber=1,stepnumber=1]\n'
        '\n'
        '\n'
        '\n'
        '\\end{Verbatim}\n')
    assert includes in latex


@with_app('html', testroot='directive-code')
def test_literalinclude_caption_html(app, status, warning):
    app.builder.build('index')
    html = (app.outdir / 'caption.html').text(encoding='utf-8')
    caption = (u'<div class="code-block-caption">'
               u'<span class="caption-text">caption <strong>test</strong> py'
               u'</span><a class="headerlink" href="#caption-test-py" '
               u'title="Permalink to this code">\xb6</a></div>')
    assert caption in html


@with_app('latex', testroot='directive-code')
def test_literalinclude_caption_latex(app, status, warning):
    app.builder.build('index')
    latex = (app.outdir / 'Python.tex').text(encoding='utf-8')
<<<<<<< HEAD
    caption = '\\captionof{literal-block}{caption \\textbf{test} py}'
    assert caption in latex


@with_app('xml', testroot='directive-code')
def test_literalinclude_classes(app, status, warning):
    app.builder.build(['classes'])
    et = ElementTree.parse(app.outdir / 'classes.xml')
    secs = et.findall('./section/section')

    code_block = secs[0].findall('literal_block')
    assert len(code_block) > 0
    assert 'foo bar' == code_block[0].get('classes')
    assert 'code_block' == code_block[0].get('names')

    literalinclude = secs[1].findall('literal_block')
    assert len(literalinclude) > 0
    assert 'bar baz' == literalinclude[0].get('classes')
    assert 'literal_include' == literalinclude[0].get('names')
=======
    caption = '\\SphinxSetupCaptionForVerbatim{literal-block}{caption \\textbf{test} py}'
    assert caption in latex
>>>>>>> 12c6c9da
<|MERGE_RESOLUTION|>--- conflicted
+++ resolved
@@ -229,8 +229,7 @@
 def test_literalinclude_caption_latex(app, status, warning):
     app.builder.build('index')
     latex = (app.outdir / 'Python.tex').text(encoding='utf-8')
-<<<<<<< HEAD
-    caption = '\\captionof{literal-block}{caption \\textbf{test} py}'
+    caption = '\\SphinxSetupCaptionForVerbatim{literal-block}{caption \\textbf{test} py}'
     assert caption in latex
 
 
@@ -248,8 +247,4 @@
     literalinclude = secs[1].findall('literal_block')
     assert len(literalinclude) > 0
     assert 'bar baz' == literalinclude[0].get('classes')
-    assert 'literal_include' == literalinclude[0].get('names')
-=======
-    caption = '\\SphinxSetupCaptionForVerbatim{literal-block}{caption \\textbf{test} py}'
-    assert caption in latex
->>>>>>> 12c6c9da
+    assert 'literal_include' == literalinclude[0].get('names')