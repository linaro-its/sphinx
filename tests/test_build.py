# -*- coding: utf-8 -*-
"""
    test_build
    ~~~~~~~~~~

    Test all builders.

    :copyright: Copyright 2007-2017 by the Sphinx team, see AUTHORS.
    :license: BSD, see LICENSE for details.
"""

import pickle
from docutils import nodes
import mock
import pytest
from textwrap import dedent
from sphinx.errors import SphinxError
import sys

from sphinx.testing.path import path


def request_session_head(url, **kwargs):
    response = mock.Mock()
    response.status_code = 200
    response.url = url
    return response


@pytest.fixture
def nonascii_srcdir(request, rootdir, sphinx_test_tempdir):
    # If supported, build in a non-ASCII source dir
    test_name = u'\u65e5\u672c\u8a9e'
    basedir = sphinx_test_tempdir / request.node.originalname
    # Windows with versions prior to 3.2 (I think) doesn't support unicode on system path
    # so we force a non-unicode path in that case
    if sys.platform == "win32" and \
        not (sys.version_info.major >= 3 and sys.version_info.minor >= 2):
        return basedir / 'all'
    try:
        srcdir = basedir / test_name
        if not srcdir.exists():
            (rootdir / 'test-root').copytree(srcdir)
    except UnicodeEncodeError:
        srcdir = basedir / 'all'
    else:
        # add a doc with a non-ASCII file name to the source dir
        (srcdir / (test_name + '.txt')).write_text(dedent("""
            nonascii file name page
            =======================
            """))

        master_doc = srcdir / 'contents.txt'
        master_doc.write_text(master_doc.text() + dedent(u"""
                              .. toctree::

                                 %(test_name)s/%(test_name)s
                              """ % {'test_name': test_name}))
    return srcdir


# note: this test skips building docs for some builders because they have independent testcase.
#       (html, latex, texinfo and manpage)
@pytest.mark.parametrize(
    "buildername",
    [
<<<<<<< HEAD
        # note: no 'html' - if it's ok with dirhtml it's ok with html
        'dirhtml', 'singlehtml', 'latex', 'texinfo', 'pickle', 'json', 'text',
        'htmlhelp', 'qthelp', 'epub', 'applehelp', 'changes', 'xml',
        'pseudoxml', 'man', 'linkcheck',
=======
        'dirhtml', 'singlehtml', 'pickle', 'json', 'text', 'htmlhelp', 'qthelp',
        'epub2', 'epub', 'applehelp', 'changes', 'xml', 'pseudoxml', 'linkcheck',
>>>>>>> 698a0c77
    ],
)
@mock.patch('sphinx.builders.linkcheck.requests.head',
            side_effect=request_session_head)
@pytest.mark.xfail(sys.platform == 'win32', reason="Not working on windows")
def test_build_all(requests_head, make_app, nonascii_srcdir, buildername):
    app = make_app(buildername, srcdir=nonascii_srcdir)
    app.build()


def test_master_doc_not_found(tempdir, make_app):
    (tempdir / 'conf.py').write_text('master_doc = "index"')
    assert tempdir.listdir() == ['conf.py']

    app = make_app('dummy', srcdir=tempdir)
    with pytest.raises(SphinxError):
        app.builder.build_all()


@pytest.mark.sphinx(buildername='text', testroot='circular')
def test_circular_toctree(app, status, warning):
    app.builder.build_all()
    warnings = warning.getvalue()
    assert (
        'circular toctree references detected, ignoring: '
        'sub <- contents <- sub') in warnings
    assert (
        'circular toctree references detected, ignoring: '
        'contents <- sub <- contents') in warnings


@pytest.mark.sphinx(buildername='text', testroot='numbered-circular')
def test_numbered_circular_toctree(app, status, warning):
    app.builder.build_all()
    warnings = warning.getvalue()
    assert (
        'circular toctree references detected, ignoring: '
        'sub <- contents <- sub') in warnings
    assert (
        'circular toctree references detected, ignoring: '
        'contents <- sub <- contents') in warnings


@pytest.mark.sphinx(buildername='dummy', testroot='images')
def test_image_glob(app, status, warning):
    app.builder.build_all()

    # index.rst
    doctree = pickle.loads((app.doctreedir / 'index.doctree').bytes())

    assert isinstance(doctree[0][1], nodes.image)
    assert doctree[0][1]['candidates'] == {'*': 'rimg.png'}
    assert doctree[0][1]['uri'] == 'rimg.png'

    assert isinstance(doctree[0][2], nodes.figure)
    assert isinstance(doctree[0][2][0], nodes.image)
    assert doctree[0][2][0]['candidates'] == {'*': 'rimg.png'}
    assert doctree[0][2][0]['uri'] == 'rimg.png'

    assert isinstance(doctree[0][3], nodes.image)
    assert doctree[0][3]['candidates'] == {'application/pdf': 'img.pdf',
                                           'image/gif': 'img.gif',
                                           'image/png': 'img.png'}
    assert doctree[0][3]['uri'] == 'img.*'

    assert isinstance(doctree[0][4], nodes.figure)
    assert isinstance(doctree[0][4][0], nodes.image)
    assert doctree[0][4][0]['candidates'] == {'application/pdf': 'img.pdf',
                                              'image/gif': 'img.gif',
                                              'image/png': 'img.png'}
    assert doctree[0][4][0]['uri'] == 'img.*'

    # subdir/index.rst
    doctree = pickle.loads((app.doctreedir / 'subdir/index.doctree').bytes())

    assert isinstance(doctree[0][1], nodes.image)
    sub = path('subdir')
    assert doctree[0][1]['candidates'] == {'*': sub / 'rimg.png'}
    assert doctree[0][1]['uri'] == sub / 'rimg.png'

    assert isinstance(doctree[0][2], nodes.image)
    assert doctree[0][2]['candidates'] == {'application/pdf': 'subdir/svgimg.pdf',
                                           'image/svg+xml': 'subdir/svgimg.svg'}
    assert doctree[0][2]['uri'] == sub / 'svgimg.*'

    assert isinstance(doctree[0][3], nodes.figure)
    assert isinstance(doctree[0][3][0], nodes.image)
    assert doctree[0][3][0]['candidates'] == {'application/pdf': 'subdir/svgimg.pdf',
                                              'image/svg+xml': 'subdir/svgimg.svg'}
    assert doctree[0][3][0]['uri'] == sub / 'svgimg.*'<|MERGE_RESOLUTION|>--- conflicted
+++ resolved
@@ -64,15 +64,9 @@
 @pytest.mark.parametrize(
     "buildername",
     [
-<<<<<<< HEAD
         # note: no 'html' - if it's ok with dirhtml it's ok with html
-        'dirhtml', 'singlehtml', 'latex', 'texinfo', 'pickle', 'json', 'text',
-        'htmlhelp', 'qthelp', 'epub', 'applehelp', 'changes', 'xml',
-        'pseudoxml', 'man', 'linkcheck',
-=======
         'dirhtml', 'singlehtml', 'pickle', 'json', 'text', 'htmlhelp', 'qthelp',
-        'epub2', 'epub', 'applehelp', 'changes', 'xml', 'pseudoxml', 'linkcheck',
->>>>>>> 698a0c77
+        'epub', 'applehelp', 'changes', 'xml', 'pseudoxml', 'linkcheck',
     ],
 )
 @mock.patch('sphinx.builders.linkcheck.requests.head',
