--- conflicted
+++ resolved
@@ -564,21 +564,8 @@
                 del self.progoptions[key]
         for key, (fn, _l) in list(self.objects.items()):
             if fn == docname:
-<<<<<<< HEAD
-                del self.data['objects'][key]
-        for key, (fn, _l, _l) in list(self.data['labels'].items()):
-=======
                 del self.objects[key]
-        for key, (fn, _l, lineno) in list(self.data['citations'].items()):
-            if fn == docname:
-                del self.data['citations'][key]
-        for key, docnames in list(self.data['citation_refs'].items()):
-            if docnames == [docname]:
-                del self.data['citation_refs'][key]
-            elif docname in docnames:
-                docnames.remove(docname)
         for key, (fn, _l, _l) in list(self.labels.items()):
->>>>>>> e5b15aeb
             if fn == docname:
                 del self.labels[key]
         for key, (fn, _l) in list(self.anonlabels.items()):
@@ -593,19 +580,7 @@
                 self.progoptions[key] = data
         for key, data in otherdata['objects'].items():
             if data[0] in docnames:
-<<<<<<< HEAD
-                self.data['objects'][key] = data
-=======
                 self.objects[key] = data
-        for key, data in otherdata['citations'].items():
-            if data[0] in docnames:
-                self.data['citations'][key] = data
-        for key, data in otherdata['citation_refs'].items():
-            citation_refs = self.data['citation_refs'].setdefault(key, [])
-            for docname in data:
-                if docname in docnames:
-                    citation_refs.append(docname)
->>>>>>> e5b15aeb
         for key, data in otherdata['labels'].items():
             if data[0] in docnames:
                 self.labels[key] = data
@@ -615,35 +590,6 @@
 
     def process_doc(self, env, docname, document):
         # type: (BuildEnvironment, str, nodes.document) -> None
-<<<<<<< HEAD
-        labels, anonlabels = self.data['labels'], self.data['anonlabels']
-=======
-        self.note_citations(env, docname, document)
-        self.note_citation_refs(env, docname, document)
-        self.note_labels(env, docname, document)
-
-    def note_citations(self, env, docname, document):
-        # type: (BuildEnvironment, str, nodes.document) -> None
-        for node in document.traverse(nodes.citation):
-            node['docname'] = docname
-            label = cast(nodes.label, node[0]).astext()
-            if label in self.data['citations']:
-                path = env.doc2path(self.data['citations'][label][0])
-                logger.warning(__('duplicate citation %s, other instance in %s'), label, path,
-                               location=node, type='ref', subtype='citation')
-            self.data['citations'][label] = (docname, node['ids'][0], node.line)
-
-    def note_citation_refs(self, env, docname, document):
-        # type: (BuildEnvironment, str, nodes.document) -> None
-        for node in document.traverse(addnodes.pending_xref):
-            if node['refdomain'] == 'std' and node['reftype'] == 'citation':
-                label = node['reftarget']
-                citation_refs = self.data['citation_refs'].setdefault(label, [])
-                citation_refs.append(docname)
-
-    def note_labels(self, env, docname, document):
-        # type: (BuildEnvironment, str, nodes.document) -> None
->>>>>>> e5b15aeb
         for name, explicit in document.nametypes.items():
             if not explicit:
                 continue
