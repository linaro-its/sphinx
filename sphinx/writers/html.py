--- conflicted
+++ resolved
@@ -12,13 +12,7 @@
 import os
 import posixpath
 import re
-<<<<<<< HEAD
-from typing import Iterable, Tuple
-from typing import TYPE_CHECKING, cast
-=======
-import warnings
-from typing import Any, Iterable, Tuple, cast
->>>>>>> 64fb1e56
+from typing import TYPE_CHECKING, Iterable, Tuple, cast
 
 from docutils import nodes
 from docutils.nodes import Element, Node, Text
@@ -27,12 +21,7 @@
 
 from sphinx import addnodes
 from sphinx.builders import Builder
-<<<<<<< HEAD
-from sphinx.locale import admonitionlabels, _, __
-=======
-from sphinx.deprecation import RemovedInSphinx40Warning
 from sphinx.locale import _, __, admonitionlabels
->>>>>>> 64fb1e56
 from sphinx.util import logging
 from sphinx.util.docutils import SphinxTranslator
 from sphinx.util.images import get_image_size
