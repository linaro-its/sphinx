--- conflicted
+++ resolved
@@ -247,11 +247,7 @@
             app.warn('latex_use_parts conflicts with latex_toplevel_sectioning, ignored.')
         else:
             app.warn('latex_use_parts is deprecated. Use latex_toplevel_sectioning instead.')
-<<<<<<< HEAD
-            app.config.latex_toplevel_sectioning = 'parts'  # type: ignore
-=======
-            app.config.latex_toplevel_sectioning = 'part'
->>>>>>> 07633a5a
+            app.config.latex_toplevel_sectioning = 'part'  # type: ignore
 
     if app.config.latex_use_modindex is not True:  # changed by user
         app.warn('latex_use_modindex is deprecated. Use latex_domain_indices instead.')
