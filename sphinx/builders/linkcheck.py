# -*- coding: utf-8 -*-
"""
    sphinx.builders.linkcheck
    ~~~~~~~~~~~~~~~~~~~~~~~~~

    The CheckExternalLinksBuilder class.

    :copyright: Copyright 2007-2016 by the Sphinx team, see AUTHORS.
    :license: BSD, see LICENSE for details.
"""

import re
import socket
import codecs
import threading
from os import path

from requests.exceptions import HTTPError
from six.moves import queue  # type: ignore
from six.moves.urllib.parse import unquote
from six.moves.html_parser import HTMLParser
from docutils import nodes

# 2015-06-25 barry@python.org.  This exception was deprecated in Python 3.3 and
# removed in Python 3.5, however for backward compatibility reasons, we're not
# going to just remove it.  If it doesn't exist, define an exception that will
# never be caught but leaves the code in check_anchor() intact.
try:
    from six.moves.html_parser import HTMLParseError  # type: ignore
except ImportError:
    class HTMLParseError(Exception):  # type: ignore
        pass

from sphinx.builders import Builder
from sphinx.util import encode_uri, requests, logging
from sphinx.util.console import (  # type: ignore
    purple, red, darkgreen, darkgray, darkred, turquoise
)
from sphinx.util.requests import is_ssl_error

if False:
    # For type annotation
    from typing import Any, Tuple, Union  # NOQA
    from sphinx.application import Sphinx  # NOQA
    from sphinx.util.requests.requests import Response  # NOQA


logger = logging.getLogger(__name__)


class AnchorCheckParser(HTMLParser):
    """Specialized HTML parser that looks for a specific anchor."""

    def __init__(self, search_anchor):
        # type: (unicode) -> None
        HTMLParser.__init__(self)

        self.search_anchor = search_anchor
        self.found = False

    def handle_starttag(self, tag, attrs):
        # type: (Any, Dict[unicode, unicode]) -> None
        for key, value in attrs:
            if key in ('id', 'name') and value == self.search_anchor:
                self.found = True
                break


def check_anchor(response, anchor):
    # type: (Response, unicode) -> bool
    """Reads HTML data from a response object `response` searching for `anchor`.
    Returns True if anchor was found, False otherwise.
    """
    parser = AnchorCheckParser(anchor)
    try:
        # Read file in chunks. If we find a matching anchor, we break
        # the loop early in hopes not to have to download the whole thing.
        for chunk in response.iter_content(chunk_size=4096, decode_unicode=True):
            parser.feed(chunk)
            if parser.found:
                break
        parser.close()
    except HTMLParseError:
        # HTMLParser is usually pretty good with sloppy HTML, but it tends to
        # choke on EOF. But we're done then anyway.
        pass
    return parser.found


class CheckExternalLinksBuilder(Builder):
    """
    Checks for broken external links.
    """
    name = 'linkcheck'

    def init(self):
        # type: () -> None
        self.to_ignore = [re.compile(x) for x in self.app.config.linkcheck_ignore]
        self.anchors_ignore = [re.compile(x)
                               for x in self.app.config.linkcheck_anchors_ignore]
        self.good = set()       # type: Set[unicode]
        self.broken = {}        # type: Dict[unicode, unicode]
        self.redirected = {}    # type: Dict[unicode, Tuple[unicode, int]]
        # set a timeout for non-responding servers
        socket.setdefaulttimeout(5.0)
        # create output file
        open(path.join(self.outdir, 'output.txt'), 'w').close()

        # create queues and worker threads
        self.wqueue = queue.Queue()
        self.rqueue = queue.Queue()
        self.workers = []  # type: List[threading.Thread]
        for i in range(self.app.config.linkcheck_workers):
            thread = threading.Thread(target=self.check_thread)
            thread.setDaemon(True)
            thread.start()
            self.workers.append(thread)

    def check_thread(self):
        # type: () -> None
        kwargs = {}
        if self.app.config.linkcheck_timeout:
            kwargs['timeout'] = self.app.config.linkcheck_timeout

        kwargs['allow_redirects'] = True

        def check_uri():
            # type: () -> Tuple[unicode, unicode, int]
            # split off anchor
            if '#' in uri:
                req_url, anchor = uri.split('#', 1)
                for rex in self.anchors_ignore:
                    if rex.match(anchor):
                        anchor = None
                        break
            else:
                req_url = uri
                anchor = None

            # handle non-ASCII URIs
            try:
                req_url.encode('ascii')
            except UnicodeError:
                req_url = encode_uri(req_url)

            try:
                if anchor and self.app.config.linkcheck_anchors:
                    # Read the whole document and see if #anchor exists
                    response = requests.get(req_url, stream=True, config=self.app.config,
                                            **kwargs)
                    found = check_anchor(response, unquote(anchor))

                    if not found:
                        raise Exception("Anchor '%s' not found" % anchor)
                else:
                    try:
                        # try a HEAD request first, which should be easier on
                        # the server and the network
                        response = requests.head(req_url, config=self.app.config, **kwargs)
                        response.raise_for_status()
                    except HTTPError as err:
                        # retry with GET request if that fails, some servers
                        # don't like HEAD requests.
                        response = requests.get(req_url, stream=True, config=self.app.config,
                                                **kwargs)
                        response.raise_for_status()
            except HTTPError as err:
                if err.response.status_code == 401:
                    # We'll take "Unauthorized" as working.
                    return 'working', ' - unauthorized', 0
                else:
                    return 'broken', str(err), 0
            except Exception as err:
                if is_ssl_error(err):
                    return 'ignored', str(err), 0
                else:
                    return 'broken', str(err), 0
            if response.url.rstrip('/') == req_url.rstrip('/'):
                return 'working', '', 0
            else:
                new_url = response.url
                if anchor:
                    new_url += '#' + anchor
                # history contains any redirects, get last
                if response.history:
                    code = response.history[-1].status_code
                return 'redirected', new_url, code

        def check():
            # type: () -> Tuple[unicode, unicode, int]
            # check for various conditions without bothering the network
            if len(uri) == 0 or uri.startswith(('#', 'mailto:', 'ftp:')):
                return 'unchecked', '', 0
            elif not uri.startswith(('http:', 'https:')):
                return 'local', '', 0
            elif uri in self.good:
                return 'working', 'old', 0
            elif uri in self.broken:
                return 'broken', self.broken[uri], 0
            elif uri in self.redirected:
                return 'redirected', self.redirected[uri][0], self.redirected[uri][1]
            for rex in self.to_ignore:
                if rex.match(uri):
                    return 'ignored', '', 0

            # need to actually check the URI
            for _ in range(self.app.config.linkcheck_retries):
                status, info, code = check_uri()
                if status != "broken":
                    break

            if status == "working":
                self.good.add(uri)
            elif status == "broken":
                self.broken[uri] = info
            elif status == "redirected":
                self.redirected[uri] = (info, code)

            return (status, info, code)

        while True:
            uri, docname, lineno = self.wqueue.get()
            if uri is None:
                break
            status, info, code = check()
            self.rqueue.put((uri, docname, lineno, status, info, code))

    def process_result(self, result):
        # type: (Tuple[unicode, unicode, int, unicode, unicode, int]) -> None
        uri, docname, lineno, status, info, code = result
        if status == 'unchecked':
            return
        if status == 'working' and info == 'old':
            return
        if lineno:
            logger.info('(line %4d) ', lineno, nonl=1)
        if status == 'ignored':
            if info:
                logger.info(darkgray('-ignored- ') + uri + ': ' + info)
            else:
                logger.info(darkgray('-ignored- ') + uri)
        elif status == 'local':
            logger.info(darkgray('-local-   ') + uri)
            self.write_entry('local', docname, lineno, uri)
        elif status == 'working':
<<<<<<< HEAD
            logger.info(darkgreen('ok        ')  + uri + info)
=======
            self.info(darkgreen('ok        ') + uri + info)
>>>>>>> 478306e0
        elif status == 'broken':
            self.write_entry('broken', docname, lineno, uri + ': ' + info)
            if self.app.quiet or self.app.warningiserror:
                logger.warning('broken link: %s (%s)', uri, info,
                               location=(self.env.doc2path(docname), lineno))
            else:
                logger.info(red('broken    ') + uri + red(' - ' + info))
        elif status == 'redirected':
            text, color = {
                301: ('permanently', darkred),
                302: ('with Found', purple),
                303: ('with See Other', purple),
                307: ('temporarily', turquoise),
                0:   ('with unknown code', purple),
            }[code]
            self.write_entry('redirected ' + text, docname, lineno,
                             uri + ' to ' + info)
<<<<<<< HEAD
            logger.info(color('redirect  ') + uri + color(' - ' + text + ' to '  + info))
=======
            self.info(color('redirect  ') + uri + color(' - ' + text + ' to ' + info))
>>>>>>> 478306e0

    def get_target_uri(self, docname, typ=None):
        # type: (unicode, unicode) -> unicode
        return ''

    def get_outdated_docs(self):
        # type: () -> Set[unicode]
        return self.env.found_docs

    def prepare_writing(self, docnames):
        # type: (nodes.Node) -> None
        return

    def write_doc(self, docname, doctree):
        # type: (unicode, nodes.Node) -> None
        logger.info('')
        n = 0
        for node in doctree.traverse(nodes.reference):
            if 'refuri' not in node:
                continue
            uri = node['refuri']
            lineno = None
            while lineno is None:
                node = node.parent
                if node is None:
                    break
                lineno = node.line
            self.wqueue.put((uri, docname, lineno), False)
            n += 1
        done = 0
        while done < n:
            self.process_result(self.rqueue.get())
            done += 1

        if self.broken:
            self.app.statuscode = 1

    def write_entry(self, what, docname, line, uri):
        # type: (unicode, unicode, int, unicode) -> None
        with codecs.open(path.join(self.outdir, 'output.txt'), 'a', 'utf-8') as output:  # type: ignore  # NOQA
            output.write("%s:%s: [%s] %s\n" % (self.env.doc2path(docname, None),
                                               line, what, uri))

    def finish(self):
        # type: () -> None
        for worker in self.workers:
            self.wqueue.put((None, None, None), False)


def setup(app):
    # type: (Sphinx) -> Dict[unicode, Any]
    app.add_builder(CheckExternalLinksBuilder)

    app.add_config_value('linkcheck_ignore', [], None)
    app.add_config_value('linkcheck_retries', 1, None)
    app.add_config_value('linkcheck_timeout', None, None, [int])
    app.add_config_value('linkcheck_workers', 5, None)
    app.add_config_value('linkcheck_anchors', True, None)
    # Anchors starting with ! are ignored since they are
    # commonly used for dynamic pages
    app.add_config_value('linkcheck_anchors_ignore', ["^!"], None)

    return {
        'version': 'builtin',
        'parallel_read_safe': True,
        'parallel_write_safe': True,
    }<|MERGE_RESOLUTION|>--- conflicted
+++ resolved
@@ -243,11 +243,7 @@
             logger.info(darkgray('-local-   ') + uri)
             self.write_entry('local', docname, lineno, uri)
         elif status == 'working':
-<<<<<<< HEAD
-            logger.info(darkgreen('ok        ')  + uri + info)
-=======
-            self.info(darkgreen('ok        ') + uri + info)
->>>>>>> 478306e0
+            logger.info(darkgreen('ok        ') + uri + info)
         elif status == 'broken':
             self.write_entry('broken', docname, lineno, uri + ': ' + info)
             if self.app.quiet or self.app.warningiserror:
@@ -265,11 +261,7 @@
             }[code]
             self.write_entry('redirected ' + text, docname, lineno,
                              uri + ' to ' + info)
-<<<<<<< HEAD
-            logger.info(color('redirect  ') + uri + color(' - ' + text + ' to '  + info))
-=======
-            self.info(color('redirect  ') + uri + color(' - ' + text + ' to ' + info))
->>>>>>> 478306e0
+            logger.info(color('redirect  ') + uri + color(' - ' + text + ' to ' + info))
 
     def get_target_uri(self, docname, typ=None):
         # type: (unicode, unicode) -> unicode
