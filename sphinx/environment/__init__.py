--- conflicted
+++ resolved
@@ -17,16 +17,9 @@
 from copy import copy
 from os import path
 
-<<<<<<< HEAD
 from docutils.utils import get_source_line
 from six import BytesIO, next
-from six.moves import cPickle as pickle, reduce
-=======
-from docutils.frontend import OptionParser
-from docutils.utils import Reporter, get_source_line
-from six import BytesIO, itervalues, class_types, next
 from six.moves import cPickle as pickle
->>>>>>> 403f7edb
 
 from sphinx import addnodes
 from sphinx.deprecation import RemovedInSphinx20Warning, RemovedInSphinx30Warning
@@ -74,8 +67,7 @@
 # or changed to properly invalidate pickle files.
 #
 # NOTE: increase base version by 2 to have distinct numbers for Py2 and 3
-<<<<<<< HEAD
-ENV_VERSION = 53 + (sys.version_info[0] - 2)
+ENV_VERSION = 54 + (sys.version_info[0] - 2)
 
 # config status
 CONFIG_OK = 1
@@ -88,9 +80,6 @@
     CONFIG_CHANGED: __('config changed'),
     CONFIG_EXTENSIONS_CHANGED: __('extensions changed'),
 }
-=======
-ENV_VERSION = 54 + (sys.version_info[0] - 2)
->>>>>>> 403f7edb
 
 
 versioning_conditions = {
