# -*- coding: utf-8 -*-
"""
    sphinx.environment
    ~~~~~~~~~~~~~~~~~~

    Global creation environment.

    :copyright: Copyright 2007-2017 by the Sphinx team, see AUTHORS.
    :license: BSD, see LICENSE for details.
"""

import re
import os
import sys
import time
import types
import codecs
import fnmatch
import warnings
from os import path
from copy import copy
from collections import defaultdict

from six import BytesIO, itervalues, class_types, next
from six.moves import cPickle as pickle

from docutils.io import NullOutput
from docutils.core import Publisher
from docutils.utils import Reporter, get_source_line, normalize_language_tag
from docutils.utils.smartquotes import smartchars
from docutils.parsers.rst import roles
from docutils.parsers.rst.languages import en as english
from docutils.frontend import OptionParser

from sphinx import addnodes
from sphinx.io import SphinxStandaloneReader, SphinxDummyWriter, SphinxFileInput
from sphinx.util import logging
from sphinx.util import get_matching_docs, FilenameUniqDict, status_iterator
from sphinx.util.nodes import is_translatable
from sphinx.util.osutil import SEP, ensuredir
from sphinx.util.i18n import find_catalog_files
from sphinx.util.console import bold  # type: ignore
from sphinx.util.docutils import sphinx_domains, WarningStream
from sphinx.util.matching import compile_matchers
from sphinx.util.parallel import ParallelTasks, parallel_available, make_chunks
from sphinx.util.websupport import is_commentable
from sphinx.errors import SphinxError, ExtensionError
from sphinx.locale import __
from sphinx.transforms import SphinxTransformer
from sphinx.versioning import add_uids, merge_doctrees
from sphinx.deprecation import RemovedInSphinx20Warning
from sphinx.environment.adapters.indexentries import IndexEntries
from sphinx.environment.adapters.toctree import TocTree

if False:
    # For type annotation
    from typing import Any, Callable, Dict, IO, Iterator, List, Pattern, Set, Tuple, Type, Union  # NOQA
    from docutils import nodes  # NOQA
    from sphinx.application import Sphinx  # NOQA
    from sphinx.builders import Builder  # NOQA
    from sphinx.config import Config  # NOQA
    from sphinx.domains import Domain  # NOQA

logger = logging.getLogger(__name__)

default_settings = {
    'embed_stylesheet': False,
    'cloak_email_addresses': True,
    'pep_base_url': 'https://www.python.org/dev/peps/',
    'rfc_base_url': 'https://tools.ietf.org/html/',
    'input_encoding': 'utf-8-sig',
    'doctitle_xform': False,
    'sectsubtitle_xform': False,
    'halt_level': 5,
    'file_insertion_enabled': True,
}

# This is increased every time an environment attribute is added
# or changed to properly invalidate pickle files.
#
# NOTE: increase base version by 2 to have distinct numbers for Py2 and 3
ENV_VERSION = 52 + (sys.version_info[0] - 2)


dummy_reporter = Reporter('', 4, 4)

versioning_conditions = {
    'none': False,
    'text': is_translatable,
    'commentable': is_commentable,
}  # type: Dict[unicode, Union[bool, Callable]]


class NoUri(Exception):
    """Raised by get_relative_uri if there is no URI available."""
    pass


class BuildEnvironment(object):
    """
    The environment in which the ReST files are translated.
    Stores an inventory of cross-file targets and provides doctree
    transformations to resolve links to them.
    """

    domains = None  # type: Dict[unicode, Domain]

    # --------- ENVIRONMENT PERSISTENCE ----------------------------------------

    @staticmethod
    def load(f, app=None):
        # type: (IO, Sphinx) -> BuildEnvironment
        env = pickle.load(f)
        if env.version != ENV_VERSION:
            raise IOError('build environment version not current')
        if app:
            env.app = app
            env.config.values = app.config.values
            if env.srcdir != app.srcdir:
                raise IOError('source directory has changed')
        return env

    @classmethod
    def loads(cls, string, app=None):
        # type: (unicode, Sphinx) -> BuildEnvironment
        io = BytesIO(string)
        return cls.load(io, app)

    @classmethod
    def frompickle(cls, filename, app):
        # type: (unicode, Sphinx) -> BuildEnvironment
        with open(filename, 'rb') as f:
            return cls.load(f, app)

    @staticmethod
    def dump(env, f):
        # type: (BuildEnvironment, IO) -> None
        # remove unpicklable attributes
        app = env.app
        del env.app
        values = env.config.values
        del env.config.values
        domains = env.domains
        del env.domains
        # remove potentially pickling-problematic values from config
        for key, val in list(vars(env.config).items()):
            if key.startswith('_') or \
               isinstance(val, types.ModuleType) or \
               isinstance(val, types.FunctionType) or \
               isinstance(val, class_types):
                del env.config[key]
        pickle.dump(env, f, pickle.HIGHEST_PROTOCOL)
        # reset attributes
        env.domains = domains
        env.config.values = values
        env.app = app

    @classmethod
    def dumps(cls, env):
        # type: (BuildEnvironment) -> unicode
        io = BytesIO()
        cls.dump(env, io)
        return io.getvalue()

    def topickle(self, filename):
        # type: (unicode) -> None
        with open(filename, 'wb') as f:
            self.dump(self, f)

    # --------- ENVIRONMENT INITIALIZATION -------------------------------------

    def __init__(self, app):
        # type: (Sphinx) -> None
        self.app = app
        self.doctreedir = app.doctreedir
        self.srcdir = app.srcdir
        self.config = app.config

        # the method of doctree versioning; see set_versioning_method
        self.versioning_condition = None  # type: Union[bool, Callable]
        self.versioning_compare = None  # type: bool

        # all the registered domains, set by the application
        self.domains = {}

        # the docutils settings for building
        self.settings = default_settings.copy()
        self.settings['env'] = self

        # the function to write warning messages with
        self._warnfunc = None  # type: Callable

        # this is to invalidate old pickles
        self.version = ENV_VERSION

        # All "docnames" here are /-separated and relative and exclude
        # the source suffix.

        self.found_docs = set()     # type: Set[unicode]
                                    # contains all existing docnames
        self.all_docs = {}          # type: Dict[unicode, float]
                                    # docname -> mtime at the time of reading
                                    # contains all read docnames
        self.dependencies = defaultdict(set)    # type: Dict[unicode, Set[unicode]]
                                    # docname -> set of dependent file
                                    # names, relative to documentation root
        self.included = set()       # type: Set[unicode]
                                    # docnames included from other documents
        self.reread_always = set()  # type: Set[unicode]
                                    # docnames to re-read unconditionally on
                                    # next build

        # File metadata
        self.metadata = defaultdict(dict)       # type: Dict[unicode, Dict[unicode, Any]]
                                                # docname -> dict of metadata items

        # TOC inventory
        self.titles = {}            # type: Dict[unicode, nodes.Node]
                                    # docname -> title node
        self.longtitles = {}        # type: Dict[unicode, nodes.Node]
                                    # docname -> title node; only different if
                                    # set differently with title directive
        self.tocs = {}              # type: Dict[unicode, nodes.Node]
                                    # docname -> table of contents nodetree
        self.toc_num_entries = {}   # type: Dict[unicode, int]
                                    # docname -> number of real entries

        # used to determine when to show the TOC
        # in a sidebar (don't show if it's only one item)
        self.toc_secnumbers = {}    # type: Dict[unicode, Dict[unicode, Tuple[int, ...]]]
                                    # docname -> dict of sectionid -> number
        self.toc_fignumbers = {}    # type: Dict[unicode, Dict[unicode, Dict[unicode, Tuple[int, ...]]]]  # NOQA
                                    # docname -> dict of figtype ->
                                    # dict of figureid -> number

        self.toctree_includes = {}  # type: Dict[unicode, List[unicode]]
                                    # docname -> list of toctree includefiles
        self.files_to_rebuild = {}  # type: Dict[unicode, Set[unicode]]
                                    # docname -> set of files
                                    # (containing its TOCs) to rebuild too
        self.glob_toctrees = set()  # type: Set[unicode]
                                    # docnames that have :glob: toctrees
        self.numbered_toctrees = set()  # type: Set[unicode]
                                        # docnames that have :numbered: toctrees

        # domain-specific inventories, here to be pickled
        self.domaindata = {}        # type: Dict[unicode, Dict]
                                    # domainname -> domain-specific dict

        # Other inventories
        self.indexentries = {}      # type: Dict[unicode, List[Tuple[unicode, unicode, unicode, unicode, unicode]]]  # NOQA
                                    # docname -> list of
                                    # (type, unicode, target, aliasname)
        self.versionchanges = {}    # type: Dict[unicode, List[Tuple[unicode, unicode, int, unicode, unicode, unicode]]]  # NOQA
                                    # version -> list of (type, docname,
                                    # lineno, module, descname, content)

        # these map absolute path -> (docnames, unique filename)
        self.images = FilenameUniqDict()
        self.dlfiles = FilenameUniqDict()

        # the original URI for images
        self.original_image_uri = {}  # type: Dict[unicode, unicode]

        # temporary data storage while reading a document
        self.temp_data = {}         # type: Dict[unicode, Any]
        # context for cross-references (e.g. current module or class)
        # this is similar to temp_data, but will for example be copied to
        # attributes of "any" cross references
        self.ref_context = {}       # type: Dict[unicode, Any]

    def set_warnfunc(self, func):
        # type: (Callable) -> None
        warnings.warn('env.set_warnfunc() is now deprecated. Use sphinx.util.logging instead.',
                      RemovedInSphinx20Warning)

    def set_versioning_method(self, method, compare):
        # type: (unicode, bool) -> None
        """This sets the doctree versioning method for this environment.

        Versioning methods are a builder property; only builders with the same
        versioning method can share the same doctree directory.  Therefore, we
        raise an exception if the user tries to use an environment with an
        incompatible versioning method.
        """
        if method not in versioning_conditions:
            raise ValueError('invalid versioning method: %r' % method)
        condition = versioning_conditions[method]
        if self.versioning_condition not in (None, condition):
            raise SphinxError('This environment is incompatible with the '
                              'selected builder, please choose another '
                              'doctree directory.')
        self.versioning_condition = condition
        self.versioning_compare = compare

    def warn(self, docname, msg, lineno=None, **kwargs):
        # type: (unicode, unicode, int, Any) -> None
        """Emit a warning.

        This differs from using ``app.warn()`` in that the warning may not
        be emitted instantly, but collected for emitting all warnings after
        the update of the environment.
        """
        self.app.warn(msg, location=(docname, lineno), **kwargs)  # type: ignore

    def warn_node(self, msg, node, **kwargs):
        # type: (unicode, nodes.Node, Any) -> None
        """Like :meth:`warn`, but with source information taken from *node*."""
        self._warnfunc(msg, '%s:%s' % get_source_line(node), **kwargs)

    def clear_doc(self, docname):
        # type: (unicode) -> None
        """Remove all traces of a source file in the inventory."""
        if docname in self.all_docs:
            self.all_docs.pop(docname, None)
            self.reread_always.discard(docname)

            for version, changes in self.versionchanges.items():
                new = [change for change in changes if change[1] != docname]
                changes[:] = new

        for domain in self.domains.values():
            domain.clear_doc(docname)

    def merge_info_from(self, docnames, other, app):
        # type: (List[unicode], BuildEnvironment, Sphinx) -> None
        """Merge global information gathered about *docnames* while reading them
        from the *other* environment.

        This possibly comes from a parallel build process.
        """
        docnames = set(docnames)  # type: ignore
        for docname in docnames:
            self.all_docs[docname] = other.all_docs[docname]
            if docname in other.reread_always:
                self.reread_always.add(docname)

        for version, changes in other.versionchanges.items():
            self.versionchanges.setdefault(version, []).extend(
                change for change in changes if change[1] in docnames)

        for domainname, domain in self.domains.items():
            domain.merge_domaindata(docnames, other.domaindata[domainname])
        app.emit('env-merge-info', self, docnames, other)

    def path2doc(self, filename):
        # type: (unicode) -> unicode
        """Return the docname for the filename if the file is document.

        *filename* should be absolute or relative to the source directory.
        """
        if filename.startswith(self.srcdir):
            filename = filename[len(self.srcdir) + 1:]
        for suffix in self.config.source_suffix:
            if fnmatch.fnmatch(filename, '*' + suffix):
                return filename[:-len(suffix)]
        # the file does not have docname
        return None

    def doc2path(self, docname, base=True, suffix=None):
        # type: (unicode, Union[bool, unicode], unicode) -> unicode
        """Return the filename for the document name.

        If *base* is True, return absolute path under self.srcdir.
        If *base* is None, return relative path to self.srcdir.
        If *base* is a path string, return absolute path under that.
        If *suffix* is not None, add it instead of config.source_suffix.
        """
        docname = docname.replace(SEP, path.sep)
        if suffix is None:
            candidate_suffix = None  # type: unicode
            for candidate_suffix in self.config.source_suffix:
                if path.isfile(path.join(self.srcdir, docname) +
                               candidate_suffix):
                    suffix = candidate_suffix
                    break
            else:
                # document does not exist
                suffix = self.config.source_suffix[0]
        if base is True:
            return path.join(self.srcdir, docname) + suffix
        elif base is None:
            return docname + suffix
        else:
            return path.join(base, docname) + suffix  # type: ignore

    def relfn2path(self, filename, docname=None):
        # type: (unicode, unicode) -> Tuple[unicode, unicode]
        """Return paths to a file referenced from a document, relative to
        documentation root and absolute.

        In the input "filename", absolute filenames are taken as relative to the
        source dir, while relative filenames are relative to the dir of the
        containing document.
        """
        if filename.startswith('/') or filename.startswith(os.sep):
            rel_fn = filename[1:]
        else:
            docdir = path.dirname(self.doc2path(docname or self.docname,
                                                base=None))
            rel_fn = path.join(docdir, filename)
        try:
            # the path.abspath() might seem redundant, but otherwise artifacts
            # such as ".." will remain in the path
            return rel_fn, path.abspath(path.join(self.srcdir, rel_fn))
        except UnicodeDecodeError:
            # the source directory is a bytestring with non-ASCII characters;
            # let's try to encode the rel_fn in the file system encoding
            enc_rel_fn = rel_fn.encode(sys.getfilesystemencoding())
            return rel_fn, path.abspath(path.join(self.srcdir, enc_rel_fn))

    def find_files(self, config, builder):
        # type: (Config, Builder) -> None
        """Find all source files in the source dir and put them in
        self.found_docs.
        """
        matchers = compile_matchers(
            config.exclude_patterns[:] +
            config.templates_path +
            builder.get_asset_paths() +
            ['**/_sources', '.#*', '**/.#*', '*.lproj/**']
        )
        self.found_docs = set()
        for docname in get_matching_docs(self.srcdir, config.source_suffix,  # type: ignore
                                         exclude_matchers=matchers):
            if os.access(self.doc2path(docname), os.R_OK):
                self.found_docs.add(docname)
            else:
                logger.warning("document not readable. Ignored.", location=docname)

        # Current implementation is applying translated messages in the reading
        # phase.Therefore, in order to apply the updated message catalog, it is
        # necessary to re-process from the reading phase. Here, if dependency
        # is set for the doc source and the mo file, it is processed again from
        # the reading phase when mo is updated. In the future, we would like to
        # move i18n process into the writing phase, and remove these lines.
        if builder.use_message_catalog:
            # add catalog mo file dependency
            for docname in self.found_docs:
                catalog_files = find_catalog_files(
                    docname,
                    self.srcdir,
                    self.config.locale_dirs,
                    self.config.language,
                    self.config.gettext_compact)
                for filename in catalog_files:
                    self.dependencies[docname].add(filename)

    def get_outdated_files(self, config_changed):
        # type: (bool) -> Tuple[Set[unicode], Set[unicode], Set[unicode]]
        """Return (added, changed, removed) sets."""
        # clear all files no longer present
        removed = set(self.all_docs) - self.found_docs

        added = set()  # type: Set[unicode]
        changed = set()  # type: Set[unicode]

        if config_changed:
            # config values affect e.g. substitutions
            added = self.found_docs
        else:
            for docname in self.found_docs:
                if docname not in self.all_docs:
                    added.add(docname)
                    continue
                # if the doctree file is not there, rebuild
                if not path.isfile(self.doc2path(docname, self.doctreedir,
                                                 '.doctree')):
                    changed.add(docname)
                    continue
                # check the "reread always" list
                if docname in self.reread_always:
                    changed.add(docname)
                    continue
                # check the mtime of the document
                mtime = self.all_docs[docname]
                newmtime = path.getmtime(self.doc2path(docname))
                if newmtime > mtime:
                    changed.add(docname)
                    continue
                # finally, check the mtime of dependencies
                for dep in self.dependencies[docname]:
                    try:
                        # this will do the right thing when dep is absolute too
                        deppath = path.join(self.srcdir, dep)
                        if not path.isfile(deppath):
                            changed.add(docname)
                            break
                        depmtime = path.getmtime(deppath)
                        if depmtime > mtime:
                            changed.add(docname)
                            break
                    except EnvironmentError:
                        # give it another chance
                        changed.add(docname)
                        break

        return added, changed, removed

    def update(self, config, srcdir, doctreedir):
        # type: (Config, unicode, unicode) -> List[unicode]
        """(Re-)read all files new or changed since last update.

        Store all environment docnames in the canonical format (ie using SEP as
        a separator in place of os.path.sep).
        """
        config_changed = False
        if self.config is None:
            msg = '[new config] '
            config_changed = True
        else:
            # check if a config value was changed that affects how
            # doctrees are read
            for confval in config.filter('env'):
                if self.config[confval.name] != confval.value:
                    msg = '[config changed] '
                    config_changed = True
                    break
            else:
                msg = ''
            # this value is not covered by the above loop because it is handled
            # specially by the config class
            if self.config.extensions != config.extensions:
                msg = '[extensions changed] '
                config_changed = True
        # the source and doctree directories may have been relocated
        self.srcdir = srcdir
        self.doctreedir = doctreedir
        self.find_files(config, self.app.builder)
        self.config = config

        # this cache also needs to be updated every time
        self._nitpick_ignore = set(self.config.nitpick_ignore)

        logger.info(bold('updating environment: '), nonl=True)

        added, changed, removed = self.get_outdated_files(config_changed)

        # allow user intervention as well
        for docs in self.app.emit('env-get-outdated', self, added, changed, removed):
            changed.update(set(docs) & self.found_docs)

        # if files were added or removed, all documents with globbed toctrees
        # must be reread
        if added or removed:
            # ... but not those that already were removed
            changed.update(self.glob_toctrees & self.found_docs)

        msg += '%s added, %s changed, %s removed' % (len(added), len(changed),
                                                     len(removed))
        logger.info(msg)

        # clear all files no longer present
        for docname in removed:
            self.app.emit('env-purge-doc', self, docname)
            self.clear_doc(docname)

        # read all new and changed files
        docnames = sorted(added | changed)
        # allow changing and reordering the list of docs to read
        self.app.emit('env-before-read-docs', self, docnames)

        # check if we should do parallel or serial read
        par_ok = False
        if parallel_available and len(docnames) > 5 and self.app.parallel > 1:
            for ext in itervalues(self.app.extensions):
                if ext.parallel_read_safe is None:
                    logger.warning(__('the %s extension does not declare if it is safe '
                                      'for parallel reading, assuming it isn\'t - please '
                                      'ask the extension author to check and make it '
                                      'explicit'), ext.name)
                    logger.warning('doing serial read')
                    break
                elif ext.parallel_read_safe is False:
                    break
            else:
                # all extensions support parallel-read
                par_ok = True

        if par_ok:
            self._read_parallel(docnames, self.app, nproc=self.app.parallel)
        else:
            self._read_serial(docnames, self.app)

        if config.master_doc not in self.all_docs:
            raise SphinxError('master file %s not found' %
                              self.doc2path(config.master_doc))

        for retval in self.app.emit('env-updated', self):
            if retval is not None:
                docnames.extend(retval)

        return sorted(docnames)

    def _read_serial(self, docnames, app):
        # type: (List[unicode], Sphinx) -> None
        for docname in status_iterator(docnames, 'reading sources... ', "purple",
                                       len(docnames), self.app.verbosity):
            # remove all inventory entries for that file
            app.emit('env-purge-doc', self, docname)
            self.clear_doc(docname)
            self.read_doc(docname, app)

    def _read_parallel(self, docnames, app, nproc):
        # type: (List[unicode], Sphinx, int) -> None
        # clear all outdated docs at once
        for docname in docnames:
            app.emit('env-purge-doc', self, docname)
            self.clear_doc(docname)

        def read_process(docs):
            # type: (List[unicode]) -> unicode
            self.app = app
            for docname in docs:
                self.read_doc(docname, app)
            # allow pickling self to send it back
            return BuildEnvironment.dumps(self)

        def merge(docs, otherenv):
            # type: (List[unicode], unicode) -> None
            env = BuildEnvironment.loads(otherenv)
            self.merge_info_from(docs, env, app)

        tasks = ParallelTasks(nproc)
        chunks = make_chunks(docnames, nproc)

        for chunk in status_iterator(chunks, 'reading sources... ', "purple",
                                     len(chunks), self.app.verbosity):
            tasks.add_task(read_process, chunk, merge)

        # make sure all threads have finished
        logger.info(bold('waiting for workers...'))
        tasks.join()

    def check_dependents(self, app, already):
        # type: (Sphinx, Set[unicode]) -> Iterator[unicode]
        to_rewrite = []  # type: List[unicode]
        for docnames in app.emit('env-get-updated', self):
            to_rewrite.extend(docnames)
        for docname in set(to_rewrite):
            if docname not in already:
                yield docname

    # --------- SINGLE FILE READING --------------------------------------------

    def warn_and_replace(self, error):
        # type: (Any) -> Tuple
        """Custom decoding error handler that warns and replaces."""
        linestart = error.object.rfind(b'\n', 0, error.start)
        lineend = error.object.find(b'\n', error.start)
        if lineend == -1:
            lineend = len(error.object)
        lineno = error.object.count(b'\n', 0, error.start) + 1
        logger.warning('undecodable source characters, replacing with "?": %r',
                       (error.object[linestart + 1:error.start] + b'>>>' +
                        error.object[error.start:error.end] + b'<<<' +
                        error.object[error.end:lineend]),
                       location=(self.docname, lineno))
        return (u'?', error.end)

    def read_doc(self, docname, app=None):
        # type: (unicode, Sphinx) -> None
        """Parse a file and add/update inventory entries for the doctree."""

        self.temp_data['docname'] = docname
        # defaults to the global default, but can be re-set in a document
        self.temp_data['default_role'] = self.config.default_role
        self.temp_data['default_domain'] = \
            self.domains.get(self.config.primary_domain)

        self.settings['input_encoding'] = self.config.source_encoding
        self.settings['trim_footnote_reference_space'] = \
            self.config.trim_footnote_reference_space
        self.settings['gettext_compact'] = self.config.gettext_compact

        language = self.config.language or 'en'
        self.settings['language_code'] = language
<<<<<<< HEAD
        self.settings['smart_quotes'] = True
        for tag in normalize_language_tag(language):
            if tag in smartchars.quotes:
                break
        else:
            self.settings['smart_quotes'] = False
=======
        if 'smart_quotes' not in self.settings:
            self.settings['smart_quotes'] = True
            if self.config.html_use_smartypants is not None:
                warnings.warn("html_use_smartypants option is deprecated. Smart "
                              "quotes are on by default; if you want to disable "
                              "or customize them, use the smart_quotes option in "
                              "docutils.conf.",
                              RemovedInSphinx17Warning)
                self.settings['smart_quotes'] = self.config.html_use_smartypants
            for tag in normalize_language_tag(language):
                if tag in smartchars.quotes:
                    break
            else:
                self.settings['smart_quotes'] = False
>>>>>>> a7bc29f1

        docutilsconf = path.join(self.srcdir, 'docutils.conf')
        # read docutils.conf from source dir, not from current dir
        OptionParser.standard_config_files[1] = docutilsconf
        if path.isfile(docutilsconf):
            self.note_dependency(docutilsconf)

        with sphinx_domains(self):
            if self.config.default_role:
                role_fn, messages = roles.role(self.config.default_role, english,
                                               0, dummy_reporter)
                if role_fn:
                    roles._roles[''] = role_fn
                else:
                    logger.warning('default role %s not found', self.config.default_role,
                                   location=docname)

            codecs.register_error('sphinx', self.warn_and_replace)  # type: ignore

            # publish manually
            reader = SphinxStandaloneReader(self.app,
                                            parsers=self.app.registry.get_source_parsers())
            pub = Publisher(reader=reader,
                            writer=SphinxDummyWriter(),
                            destination_class=NullOutput)
            pub.set_components(None, 'restructuredtext', None)
            pub.process_programmatic_settings(None, self.settings, None)
            src_path = self.doc2path(docname)
            source = SphinxFileInput(app, self, source=None, source_path=src_path,
                                     encoding=self.config.source_encoding)
            pub.source = source
            pub.settings._source = src_path
            pub.set_destination(None, None)
            pub.publish()
            doctree = pub.document

        # post-processing
        for domain in itervalues(self.domains):
            domain.process_doc(self, docname, doctree)

        # allow extension-specific post-processing
        if app:
            app.emit('doctree-read', doctree)

        # store time of reading, for outdated files detection
        # (Some filesystems have coarse timestamp resolution;
        # therefore time.time() can be older than filesystem's timestamp.
        # For example, FAT32 has 2sec timestamp resolution.)
        self.all_docs[docname] = max(
            time.time(), path.getmtime(self.doc2path(docname)))

        if self.versioning_condition:
            old_doctree = None
            if self.versioning_compare:
                # get old doctree
                try:
                    with open(self.doc2path(docname,
                                            self.doctreedir, '.doctree'), 'rb') as f:
                        old_doctree = pickle.load(f)
                except EnvironmentError:
                    pass

            # add uids for versioning
            if not self.versioning_compare or old_doctree is None:
                list(add_uids(doctree, self.versioning_condition))
            else:
                list(merge_doctrees(
                    old_doctree, doctree, self.versioning_condition))

        # make it picklable
        doctree.reporter = None
        doctree.transformer = None
        doctree.settings.warning_stream = None
        doctree.settings.env = None
        doctree.settings.record_dependencies = None

        # cleanup
        self.temp_data.clear()
        self.ref_context.clear()
        roles._roles.pop('', None)  # if a document has set a local default role

        # save the parsed doctree
        doctree_filename = self.doc2path(docname, self.doctreedir,
                                         '.doctree')
        ensuredir(path.dirname(doctree_filename))
        with open(doctree_filename, 'wb') as f:
            pickle.dump(doctree, f, pickle.HIGHEST_PROTOCOL)

    # utilities to use while reading a document

    @property
    def docname(self):
        # type: () -> unicode
        """Returns the docname of the document currently being parsed."""
        return self.temp_data['docname']

    def new_serialno(self, category=''):
        # type: (unicode) -> int
        """Return a serial number, e.g. for index entry targets.

        The number is guaranteed to be unique in the current document.
        """
        key = category + 'serialno'
        cur = self.temp_data.get(key, 0)
        self.temp_data[key] = cur + 1
        return cur

    def note_dependency(self, filename):
        # type: (unicode) -> None
        """Add *filename* as a dependency of the current document.

        This means that the document will be rebuilt if this file changes.

        *filename* should be absolute or relative to the source directory.
        """
        self.dependencies[self.docname].add(filename)

    def note_included(self, filename):
        # type: (unicode) -> None
        """Add *filename* as a included from other document.

        This means the document is not orphaned.

        *filename* should be absolute or relative to the source directory.
        """
        self.included.add(self.path2doc(filename))

    def note_reread(self):
        # type: () -> None
        """Add the current document to the list of documents that will
        automatically be re-read at the next build.
        """
        self.reread_always.add(self.docname)

    def note_versionchange(self, type, version, node, lineno):
        # type: (unicode, unicode, nodes.Node, int) -> None
        self.versionchanges.setdefault(version, []).append(
            (type, self.temp_data['docname'], lineno,
             self.ref_context.get('py:module'),
             self.temp_data.get('object'), node.astext()))

    def note_toctree(self, docname, toctreenode):
        # type: (unicode, addnodes.toctree) -> None
        """Note a TOC tree directive in a document and gather information about
        file relations from it.
        """
        warnings.warn('env.note_toctree() is deprecated. '
                      'Use sphinx.environment.adapters.toctree.TocTree instead.',
                      RemovedInSphinx20Warning)
        TocTree(self).note(docname, toctreenode)

    def get_toc_for(self, docname, builder):
        # type: (unicode, Builder) -> Dict[unicode, nodes.Node]
        """Return a TOC nodetree -- for use on the same page only!"""
        warnings.warn('env.get_toc_for() is deprecated. '
                      'Use sphinx.environment.adapters.toctre.TocTree instead.',
                      RemovedInSphinx20Warning)
        return TocTree(self).get_toc_for(docname, builder)

    def get_toctree_for(self, docname, builder, collapse, **kwds):
        # type: (unicode, Builder, bool, Any) -> addnodes.toctree
        """Return the global TOC nodetree."""
        warnings.warn('env.get_toctree_for() is deprecated. '
                      'Use sphinx.environment.adapters.toctre.TocTree instead.',
                      RemovedInSphinx20Warning)
        return TocTree(self).get_toctree_for(docname, builder, collapse, **kwds)

    def get_domain(self, domainname):
        # type: (unicode) -> Domain
        """Return the domain instance with the specified name.

        Raises an ExtensionError if the domain is not registered.
        """
        try:
            return self.domains[domainname]
        except KeyError:
            raise ExtensionError('Domain %r is not registered' % domainname)

    # --------- RESOLVING REFERENCES AND TOCTREES ------------------------------

    def get_doctree(self, docname):
        # type: (unicode) -> nodes.Node
        """Read the doctree for a file from the pickle and return it."""
        doctree_filename = self.doc2path(docname, self.doctreedir, '.doctree')
        with open(doctree_filename, 'rb') as f:
            doctree = pickle.load(f)
        doctree.settings.env = self
        doctree.reporter = Reporter(self.doc2path(docname), 2, 5, stream=WarningStream())
        return doctree

    def get_and_resolve_doctree(self, docname, builder, doctree=None,
                                prune_toctrees=True, includehidden=False):
        # type: (unicode, Builder, nodes.Node, bool, bool) -> nodes.Node
        """Read the doctree from the pickle, resolve cross-references and
        toctrees and return it.
        """
        if doctree is None:
            doctree = self.get_doctree(docname)

        # resolve all pending cross-references
        self.apply_post_transforms(doctree, docname)

        # now, resolve all toctree nodes
        for toctreenode in doctree.traverse(addnodes.toctree):
            result = TocTree(self).resolve(docname, builder, toctreenode,
                                           prune=prune_toctrees,
                                           includehidden=includehidden)
            if result is None:
                toctreenode.replace_self([])
            else:
                toctreenode.replace_self(result)

        return doctree

    def resolve_toctree(self, docname, builder, toctree, prune=True, maxdepth=0,
                        titles_only=False, collapse=False, includehidden=False):
        # type: (unicode, Builder, addnodes.toctree, bool, int, bool, bool, bool) -> nodes.Node
        """Resolve a *toctree* node into individual bullet lists with titles
        as items, returning None (if no containing titles are found) or
        a new node.

        If *prune* is True, the tree is pruned to *maxdepth*, or if that is 0,
        to the value of the *maxdepth* option on the *toctree* node.
        If *titles_only* is True, only toplevel document titles will be in the
        resulting tree.
        If *collapse* is True, all branches not containing docname will
        be collapsed.
        """
        return TocTree(self).resolve(docname, builder, toctree, prune,
                                     maxdepth, titles_only, collapse,
                                     includehidden)

    def resolve_references(self, doctree, fromdocname, builder):
        # type: (nodes.Node, unicode, Builder) -> None
        self.apply_post_transforms(doctree, fromdocname)

    def apply_post_transforms(self, doctree, docname):
        # type: (nodes.Node, unicode) -> None
        """Apply all post-transforms."""
        try:
            # set env.docname during applying post-transforms
            backup = copy(self.temp_data)
            self.temp_data['docname'] = docname

            transformer = SphinxTransformer(doctree)
            transformer.set_environment(self)
            transformer.add_transforms(self.app.post_transforms)
            transformer.apply_transforms()
        finally:
            self.temp_data = backup

        # allow custom references to be resolved
        self.app.emit('doctree-resolved', doctree, docname)

    def create_index(self, builder, group_entries=True,
                     _fixre=re.compile(r'(.*) ([(][^()]*[)])')):
        # type: (Builder, bool, Pattern) -> List[Tuple[unicode, List[Tuple[unicode, List[unicode]]]]]  # NOQA
        warnings.warn('env.create_index() is deprecated. '
                      'Use sphinx.environment.adapters.indexentreis.IndexEntries instead.',
                      RemovedInSphinx20Warning)
        return IndexEntries(self).create_index(builder,
                                               group_entries=group_entries,
                                               _fixre=_fixre)

    def collect_relations(self):
        # type: () -> Dict[unicode, List[unicode]]
        traversed = set()

        def traverse_toctree(parent, docname):
            # type: (unicode, unicode) -> Iterator[Tuple[unicode, unicode]]
            if parent == docname:
                logger.warning('self referenced toctree found. Ignored.', location=docname)
                return

            # traverse toctree by pre-order
            yield parent, docname
            traversed.add(docname)

            for child in (self.toctree_includes.get(docname) or []):
                for subparent, subdocname in traverse_toctree(docname, child):
                    if subdocname not in traversed:
                        yield subparent, subdocname
                        traversed.add(subdocname)

        relations = {}
        docnames = traverse_toctree(None, self.config.master_doc)
        prevdoc = None
        parent, docname = next(docnames)
        for nextparent, nextdoc in docnames:
            relations[docname] = [parent, prevdoc, nextdoc]
            prevdoc = docname
            docname = nextdoc
            parent = nextparent

        relations[docname] = [parent, prevdoc, None]

        return relations

    def check_consistency(self):
        # type: () -> None
        """Do consistency checks."""
        for docname in sorted(self.all_docs):
            if docname not in self.files_to_rebuild:
                if docname == self.config.master_doc:
                    # the master file is not included anywhere ;)
                    continue
                if docname in self.included:
                    # the document is included from other documents
                    continue
                if 'orphan' in self.metadata[docname]:
                    continue
                logger.warning('document isn\'t included in any toctree',
                               location=docname)

        # call check-consistency for all extensions
        for domain in self.domains.values():
            domain.check_consistency()
        self.app.emit('env-check-consistency', self)<|MERGE_RESOLUTION|>--- conflicted
+++ resolved
@@ -675,29 +675,13 @@
 
         language = self.config.language or 'en'
         self.settings['language_code'] = language
-<<<<<<< HEAD
-        self.settings['smart_quotes'] = True
-        for tag in normalize_language_tag(language):
-            if tag in smartchars.quotes:
-                break
-        else:
-            self.settings['smart_quotes'] = False
-=======
         if 'smart_quotes' not in self.settings:
             self.settings['smart_quotes'] = True
-            if self.config.html_use_smartypants is not None:
-                warnings.warn("html_use_smartypants option is deprecated. Smart "
-                              "quotes are on by default; if you want to disable "
-                              "or customize them, use the smart_quotes option in "
-                              "docutils.conf.",
-                              RemovedInSphinx17Warning)
-                self.settings['smart_quotes'] = self.config.html_use_smartypants
             for tag in normalize_language_tag(language):
                 if tag in smartchars.quotes:
                     break
             else:
                 self.settings['smart_quotes'] = False
->>>>>>> a7bc29f1
 
         docutilsconf = path.join(self.srcdir, 'docutils.conf')
         # read docutils.conf from source dir, not from current dir
