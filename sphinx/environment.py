--- conflicted
+++ resolved
@@ -1129,18 +1129,11 @@
                         docname, labelid, sectname = self.labels.get(target,
                                                                      ('','',''))
                         if not docname:
-<<<<<<< HEAD
-                            newnode = doctree.reporter.system_message(
-                                2, 'undefined label: %s' % target +
-                                ' -- if you don\'t give a link caption '
-                                'the label must precede a section header.')
-=======
-                            self.warn(
-                                fromdocname,
-                                'undefined label: %s -- if you don\'t ' % target +
-                                'give a link caption the label must precede a section '
-                                'header.', node.line)
->>>>>>> 07175637
+                            self.warn(fromdocname,
+                                      'undefined label: %s' % target +
+                                      ' -- if you don\'t give a link caption '
+                                      'the label must precede a section header.',
+                                      node.line)
                     if docname:
                         newnode = nodes.reference('', '')
                         innernode = nodes.emphasis(sectname, sectname)
@@ -1158,14 +1151,16 @@
                             if labelid:
                                 newnode['refuri'] += '#' + labelid
                         newnode.append(innernode)
-<<<<<<< HEAD
+                    else:
+                        newnode = contnode
                 elif typ == 'doc':
                     # directly reference to document by source name;
                     # can be absolute or relative
                     docname = docname_join(fromdocname, target)
                     if docname not in self.all_docs:
-                        newnode = doctree.reporter.system_message(
-                            2, 'unknown document: %s' % docname)
+                        self.warn(fromdocname, 'unknown document: %s' % docname,
+                                  node.line)
+                        newnode = contnode
                     else:
                         if node['refcaption']:
                             # reference with explicit title
@@ -1177,10 +1172,6 @@
                         newnode['refuri'] = builder.get_relative_uri(
                             fromdocname, docname)
                         newnode.append(innernode)
-=======
-                    else:
-                        newnode = contnode
->>>>>>> 07175637
                 elif typ == 'keyword':
                     # keywords are referenced by named labels
                     docname, labelid, _ = self.labels.get(target, ('','',''))
