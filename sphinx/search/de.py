# -*- coding: utf-8 -*-
"""
    sphinx.search.de
    ~~~~~~~~~~~~~~~~

    German search language: includes the JS German stemmer.

    :copyright: Copyright 2007-2013 by the Sphinx team, see AUTHORS.
    :license: BSD, see LICENSE for details.
"""

from sphinx.search import SearchLanguage, parse_stop_word

import snowballstemmer

if False:
    # For type annotation
    from typing import Any  # NOQA


german_stopwords = parse_stop_word(u'''
|source: http://snowball.tartarus.org/algorithms/german/stop.txt
aber           |  but

alle           |  all
allem
allen
aller
alles

als            |  than, as
also           |  so
am             |  an + dem
an             |  at

ander          |  other
andere
anderem
anderen
anderer
anderes
anderm
andern
anderr
anders

auch           |  also
auf            |  on
aus            |  out of
bei            |  by
bin            |  am
bis            |  until
bist           |  art
da             |  there
damit          |  with it
dann           |  then

der            |  the
den
des
dem
die
das

daß            |  that

derselbe       |  the same
derselben
denselben
desselben
demselben
dieselbe
dieselben
dasselbe

dazu           |  to that

dein           |  thy
deine
deinem
deinen
deiner
deines

denn           |  because

derer          |  of those
dessen         |  of him

dich           |  thee
dir            |  to thee
du             |  thou

dies           |  this
diese
diesem
diesen
dieser
dieses


doch           |  (several meanings)
dort           |  (over) there


durch          |  through

ein            |  a
eine
einem
einen
einer
eines

einig          |  some
einige
einigem
einigen
einiger
einiges

einmal         |  once

er             |  he
ihn            |  him
ihm            |  to him

es             |  it
etwas          |  something

euer           |  your
eure
eurem
euren
eurer
eures

für            |  for
gegen          |  towards
gewesen        |  p.p. of sein
hab            |  have
habe           |  have
haben          |  have
hat            |  has
hatte          |  had
hatten         |  had
hier           |  here
hin            |  there
hinter         |  behind

ich            |  I
mich           |  me
mir            |  to me


ihr            |  you, to her
ihre
ihrem
ihren
ihrer
ihres
euch           |  to you

im             |  in + dem
in             |  in
indem          |  while
ins            |  in + das
ist            |  is

jede           |  each, every
jedem
jeden
jeder
jedes

jene           |  that
jenem
jenen
jener
jenes

jetzt          |  now
kann           |  can

kein           |  no
keine
keinem
keinen
keiner
keines

können         |  can
könnte         |  could
machen         |  do
man            |  one

manche         |  some, many a
manchem
manchen
mancher
manches

mein           |  my
meine
meinem
meinen
meiner
meines

mit            |  with
muss           |  must
musste         |  had to
nach           |  to(wards)
nicht          |  not
nichts         |  nothing
noch           |  still, yet
nun            |  now
nur            |  only
ob             |  whether
oder           |  or
ohne           |  without
sehr           |  very

sein           |  his
seine
seinem
seinen
seiner
seines

selbst         |  self
sich           |  herself

sie            |  they, she
ihnen          |  to them

sind           |  are
so             |  so

solche         |  such
solchem
solchen
solcher
solches

soll           |  shall
sollte         |  should
sondern        |  but
sonst          |  else
über           |  over
um             |  about, around
und            |  and

uns            |  us
unse
unsem
unsen
unser
unses

unter          |  under
viel           |  much
vom            |  von + dem
von            |  from
vor            |  before
während        |  while
war            |  was
waren          |  were
warst          |  wast
was            |  what
weg            |  away, off
weil           |  because
weiter         |  further

welche         |  which
welchem
welchen
welcher
welches

wenn           |  when
werde          |  will
werden         |  will
wie            |  how
wieder         |  again
will           |  want
wir            |  we
wird           |  will
wirst          |  willst
wo             |  where
wollen         |  want
wollte         |  wanted
würde          |  would
würden         |  would
zu             |  to
zum            |  zu + dem
zur            |  zu + der
zwar           |  indeed
zwischen       |  between
''')

js_stemmer = u"""
var JSX={};(function(j){function l(b,e){var a=function(){};a.prototype=e.prototype;var c=new a;for(var d in b){b[d].prototype=c}}function H(c,b){for(var a in b.prototype)if(b.prototype.hasOwnProperty(a))c.prototype[a]=b.prototype[a]}function g(a,b,d){function c(a,b,c){delete a[b];a[b]=c;return c}Object.defineProperty(a,b,{get:function(){return c(a,b,d())},set:function(d){c(a,b,d)},enumerable:true,configurable:true})}function I(a,b,c){return a[b]=a[b]/c|0}var C=parseInt;var r=parseFloat;function J(a){return a!==a}var z=isFinite;var y=encodeURIComponent;var x=decodeURIComponent;var w=encodeURI;var u=decodeURI;var t=Object.prototype.toString;var B=Object.prototype.hasOwnProperty;function i(){}j.require=function(b){var a=q[b];return a!==undefined?a:null};j.profilerIsRunning=function(){return i.getResults!=null};j.getProfileResults=function(){return(i.getResults||function(){return{}})()};j.postProfileResults=function(a,b){if(i.postResults==null)throw new Error('profiler has not been turned on');return i.postResults(a,b)};j.resetProfileResults=function(){if(i.resetResults==null)throw new Error('profiler has not been turned on');return i.resetResults()};j.DEBUG=false;function s(){};l([s],Error);function c(a,b,c){this.F=a.length;this.K=a;this.L=b;this.I=c;this.H=null;this.P=null};l([c],Object);function o(){};l([o],Object);function e(){var a;var b;var c;this.G={};a=this.D='';b=this._=0;c=this.A=a.length;this.E=0;this.C=b;this.B=c};l([e],o);function v(a,b){a.D=b.D;a._=b._;a.A=b.A;a.E=b.E;a.C=b.C;a.B=b.B};function f(b,d,c,e){var a;if(b._>=b.A){return false}a=b.D.charCodeAt(b._);if(a>e||a<c){return false}a-=c;if((d[a>>>3]&1<<(a&7))===0){return false}b._++;return true};function m(b,d,c,e){var a;if(b._<=b.E){return false}a=b.D.charCodeAt(b._-1);if(a>e||a<c){return false}a-=c;if((d[a>>>3]&1<<(a&7))===0){return false}b._--;return true};function n(a,d,c,e){var b;if(a._>=a.A){return false}b=a.D.charCodeAt(a._);if(b>e||b<c){a._++;return true}b-=c;if((d[b>>>3]&1<<(b&7))===0){a._++;return true}return false};function k(a,b,d){var c;if(a.A-a._<b){return false}if(a.D.slice(c=a._,c+b)!==d){return false}a._+=b;return true};function d(a,b,d){var c;if(a._-a.E<b){return false}if(a.D.slice((c=a._)-b,c)!==d){return false}a._-=b;return true};function p(f,m,p){var b;var d;var e;var n;var g;var k;var l;var i;var h;var c;var a;var j;var o;b=0;d=p;e=f._;n=f.A;g=0;k=0;l=false;while(true){i=b+(d-b>>>1);h=0;c=g<k?g:k;a=m[i];for(j=c;j<a.F;j++){if(e+c===n){h=-1;break}h=f.D.charCodeAt(e+c)-a.K.charCodeAt(j);if(h!==0){break}c++}if(h<0){d=i;k=c}else{b=i;g=c}if(d-b<=1){if(b>0){break}if(d===b){break}if(l){break}l=true}}while(true){a=m[b];if(g>=a.F){f._=e+a.F|0;if(a.H==null){return a.I}o=a.H(a.P);f._=e+a.F|0;if(o){return a.I}}b=a.L;if(b<0){return 0}}return-1};function h(d,m,p){var b;var g;var e;var n;var f;var k;var l;var i;var h;var c;var a;var j;var o;b=0;g=p;e=d._;n=d.E;f=0;k=0;l=false;while(true){i=b+(g-b>>1);h=0;c=f<k?f:k;a=m[i];for(j=a.F-1-c;j>=0;j--){if(e-c===n){h=-1;break}h=d.D.charCodeAt(e-1-c)-a.K.charCodeAt(j);if(h!==0){break}c++}if(h<0){g=i;k=c}else{b=i;f=c}if(g-b<=1){if(b>0){break}if(g===b){break}if(l){break}l=true}}while(true){a=m[b];if(f>=a.F){d._=e-a.F|0;if(a.H==null){return a.I}o=a.H(d);d._=e-a.F|0;if(o){return a.I}}b=a.L;if(b<0){return 0}}return-1};function D(a,b,d,e){var c;c=e.length-(d-b);a.D=a.D.slice(0,b)+e+a.D.slice(d);a.A+=c|0;if(a._>=d){a._+=c|0}else if(a._>b){a._=b}return c|0};function b(a,f){var b;var c;var d;var e;b=false;if((c=a.C)<0||c>(d=a.B)||d>(e=a.A)||e>a.D.length?false:true){D(a,a.C,a.B,f);b=true}return b};e.prototype.J=function(){return false};e.prototype.W=function(b){var a;var c;var d;var e;a=this.G['.'+b];if(a==null){c=this.D=b;d=this._=0;e=this.A=c.length;this.E=0;this.C=d;this.B=e;this.J();a=this.D;this.G['.'+b]=a}return a};e.prototype.stemWord=e.prototype.W;e.prototype.X=function(e){var d;var b;var c;var a;var f;var g;var h;d=[];for(b=0;b<e.length;b++){c=e[b];a=this.G['.'+c];if(a==null){f=this.D=c;g=this._=0;h=this.A=f.length;this.E=0;this.C=g;this.B=h;this.J();a=this.D;this.G['.'+c]=a}d.push(a)}return d};e.prototype.stemWords=e.prototype.X;function a(){e.call(this);this.I_x=0;this.I_p2=0;this.I_p1=0};l([a],e);a.prototype.M=function(a){this.I_x=a.I_x;this.I_p2=a.I_p2;this.I_p1=a.I_p1;v(this,a)};a.prototype.copy_from=a.prototype.M;a.prototype.U=function(){var m;var r;var n;var o;var d;var q;var e;var c;var g;var h;var i;var j;var l;var s;var p;m=this._;a:while(true){r=this._;e=true;b:while(e===true){e=false;c=true;c:while(c===true){c=false;n=this._;g=true;d:while(g===true){g=false;this.C=this._;if(!k(this,1,'ß')){break d}this.B=this._;if(!b(this,'ss')){return false}break c}s=this._=n;if(s>=this.A){break b}this._++}continue a}this._=r;break a}this._=m;b:while(true){o=this._;h=true;d:while(h===true){h=false;e:while(true){d=this._;i=true;a:while(i===true){i=false;if(!f(this,a.g_v,97,252)){break a}this.C=this._;j=true;f:while(j===true){j=false;q=this._;l=true;c:while(l===true){l=false;if(!k(this,1,'u')){break c}this.B=this._;if(!f(this,a.g_v,97,252)){break c}if(!b(this,'U')){return false}break f}this._=q;if(!k(this,1,'y')){break a}this.B=this._;if(!f(this,a.g_v,97,252)){break a}if(!b(this,'Y')){return false}}this._=d;break e}p=this._=d;if(p>=this.A){break d}this._++}continue b}this._=o;break b}return true};a.prototype.r_prelude=a.prototype.U;function G(c){var s;var n;var o;var p;var e;var r;var d;var g;var h;var i;var j;var l;var m;var t;var q;s=c._;a:while(true){n=c._;d=true;b:while(d===true){d=false;g=true;c:while(g===true){g=false;o=c._;h=true;d:while(h===true){h=false;c.C=c._;if(!k(c,1,'ß')){break d}c.B=c._;if(!b(c,'ss')){return false}break c}t=c._=o;if(t>=c.A){break b}c._++}continue a}c._=n;break a}c._=s;b:while(true){p=c._;i=true;d:while(i===true){i=false;e:while(true){e=c._;j=true;a:while(j===true){j=false;if(!f(c,a.g_v,97,252)){break a}c.C=c._;l=true;f:while(l===true){l=false;r=c._;m=true;c:while(m===true){m=false;if(!k(c,1,'u')){break c}c.B=c._;if(!f(c,a.g_v,97,252)){break c}if(!b(c,'U')){return false}break f}c._=r;if(!k(c,1,'y')){break a}c.B=c._;if(!f(c,a.g_v,97,252)){break a}if(!b(c,'Y')){return false}}c._=e;break e}q=c._=e;if(q>=c.A){break d}c._++}continue b}c._=p;break b}return true};a.prototype.S=function(){var j;var b;var d;var e;var c;var g;var h;var i;var l;var k;this.I_p1=i=this.A;this.I_p2=i;j=l=this._;b=l+3|0;if(0>b||b>i){return false}k=this._=b;this.I_x=k;this._=j;a:while(true){d=true;b:while(d===true){d=false;if(!f(this,a.g_v,97,252)){break b}break a}if(this._>=this.A){return false}this._++}a:while(true){e=true;b:while(e===true){e=false;if(!n(this,a.g_v,97,252)){break b}break a}if(this._>=this.A){return false}this._++}this.I_p1=this._;c=true;a:while(c===true){c=false;if(!(this.I_p1<this.I_x)){break a}this.I_p1=this.I_x}a:while(true){g=true;b:while(g===true){g=false;if(!f(this,a.g_v,97,252)){break b}break a}if(this._>=this.A){return false}this._++}a:while(true){h=true;b:while(h===true){h=false;if(!n(this,a.g_v,97,252)){break b}break a}if(this._>=this.A){return false}this._++}this.I_p2=this._;return true};a.prototype.r_mark_regions=a.prototype.S;function F(b){var k;var c;var e;var g;var d;var h;var i;var j;var m;var l;b.I_p1=j=b.A;b.I_p2=j;k=m=b._;c=m+3|0;if(0>c||c>j){return false}l=b._=c;b.I_x=l;b._=k;a:while(true){e=true;b:while(e===true){e=false;if(!f(b,a.g_v,97,252)){break b}break a}if(b._>=b.A){return false}b._++}a:while(true){g=true;b:while(g===true){g=false;if(!n(b,a.g_v,97,252)){break b}break a}if(b._>=b.A){return false}b._++}b.I_p1=b._;d=true;a:while(d===true){d=false;if(!(b.I_p1<b.I_x)){break a}b.I_p1=b.I_x}a:while(true){h=true;b:while(h===true){h=false;if(!f(b,a.g_v,97,252)){break b}break a}if(b._>=b.A){return false}b._++}a:while(true){i=true;b:while(i===true){i=false;if(!n(b,a.g_v,97,252)){break b}break a}if(b._>=b.A){return false}b._++}b.I_p2=b._;return true};a.prototype.T=function(){var c;var e;var d;b:while(true){e=this._;d=true;a:while(d===true){d=false;this.C=this._;c=p(this,a.a_0,6);if(c===0){break a}this.B=this._;switch(c){case 0:break a;case 1:if(!b(this,'y')){return false}break;case 2:if(!b(this,'u')){return false}break;case 3:if(!b(this,'a')){return false}break;case 4:if(!b(this,'o')){return false}break;case 5:if(!b(this,'u')){return false}break;case 6:if(this._>=this.A){break a}this._++;break}continue b}this._=e;break b}return true};a.prototype.r_postlude=a.prototype.T;function E(c){var d;var f;var e;b:while(true){f=c._;e=true;a:while(e===true){e=false;c.C=c._;d=p(c,a.a_0,6);if(d===0){break a}c.B=c._;switch(d){case 0:break a;case 1:if(!b(c,'y')){return false}break;case 2:if(!b(c,'u')){return false}break;case 3:if(!b(c,'a')){return false}break;case 4:if(!b(c,'o')){return false}break;case 5:if(!b(c,'u')){return false}break;case 6:if(c._>=c.A){break a}c._++;break}continue b}c._=f;break b}return true};a.prototype.Q=function(){return!(this.I_p1<=this._)?false:true};a.prototype.r_R1=a.prototype.Q;a.prototype.R=function(){return!(this.I_p2<=this._)?false:true};a.prototype.r_R2=a.prototype.R;a.prototype.V=function(){var c;var z;var n;var x;var y;var f;var A;var B;var p;var w;var g;var j;var k;var l;var e;var o;var i;var q;var r;var s;var t;var u;var v;var D;var E;var F;var G;var H;var I;var J;var K;var L;var M;var C;z=this.A-this._;j=true;a:while(j===true){j=false;this.B=this._;c=h(this,a.a_1,7);if(c===0){break a}this.C=D=this._;if(!(!(this.I_p1<=D)?false:true)){break a}switch(c){case 0:break a;case 1:if(!b(this,'')){return false}break;case 2:if(!b(this,'')){return false}n=this.A-this._;k=true;b:while(k===true){k=false;this.B=this._;if(!d(this,1,'s')){this._=this.A-n;break b}this.C=this._;if(!d(this,3,'nis')){this._=this.A-n;break b}if(!b(this,'')){return false}}break;case 3:if(!m(this,a.g_s_ending,98,116)){break a}if(!b(this,'')){return false}break}}G=this._=(F=this.A)-z;x=F-G;l=true;a:while(l===true){l=false;this.B=this._;c=h(this,a.a_2,4);if(c===0){break a}this.C=E=this._;if(!(!(this.I_p1<=E)?false:true)){break a}switch(c){case 0:break a;case 1:if(!b(this,'')){return false}break;case 2:if(!m(this,a.g_st_ending,98,116)){break a}e=this._-3|0;if(this.E>e||e>this.A){break a}this._=e;if(!b(this,'')){return false}break}}C=this._=(M=this.A)-x;y=M-C;o=true;a:while(o===true){o=false;this.B=this._;c=h(this,a.a_4,8);if(c===0){break a}this.C=H=this._;if(!(!(this.I_p2<=H)?false:true)){break a}switch(c){case 0:break a;case 1:if(!b(this,'')){return false}f=this.A-this._;i=true;b:while(i===true){i=false;this.B=this._;if(!d(this,2,'ig')){this._=this.A-f;break b}this.C=I=this._;A=this.A-I;q=true;c:while(q===true){q=false;if(!d(this,1,'e')){break c}this._=this.A-f;break b}J=this._=this.A-A;if(!(!(this.I_p2<=J)?false:true)){this._=this.A-f;break b}if(!b(this,'')){return false}}break;case 2:B=this.A-this._;r=true;b:while(r===true){r=false;if(!d(this,1,'e')){break b}break a}this._=this.A-B;if(!b(this,'')){return false}break;case 3:if(!b(this,'')){return false}p=this.A-this._;s=true;b:while(s===true){s=false;this.B=this._;t=true;c:while(t===true){t=false;w=this.A-this._;u=true;d:while(u===true){u=false;if(!d(this,2,'er')){break d}break c}this._=this.A-w;if(!d(this,2,'en')){this._=this.A-p;break b}}this.C=K=this._;if(!(!(this.I_p1<=K)?false:true)){this._=this.A-p;break b}if(!b(this,'')){return false}}break;case 4:if(!b(this,'')){return false}g=this.A-this._;v=true;b:while(v===true){v=false;this.B=this._;c=h(this,a.a_3,2);if(c===0){this._=this.A-g;break b}this.C=L=this._;if(!(!(this.I_p2<=L)?false:true)){this._=this.A-g;break b}switch(c){case 0:this._=this.A-g;break b;case 1:if(!b(this,'')){return false}break}}break}}this._=this.A-y;return true};a.prototype.r_standard_suffix=a.prototype.V;function A(c){var e;var A;var j;var y;var z;var g;var B;var C;var q;var x;var i;var k;var l;var n;var f;var p;var o;var r;var s;var t;var u;var v;var w;var E;var F;var G;var H;var I;var J;var K;var L;var M;var N;var D;A=c.A-c._;k=true;a:while(k===true){k=false;c.B=c._;e=h(c,a.a_1,7);if(e===0){break a}c.C=E=c._;if(!(!(c.I_p1<=E)?false:true)){break a}switch(e){case 0:break a;case 1:if(!b(c,'')){return false}break;case 2:if(!b(c,'')){return false}j=c.A-c._;l=true;b:while(l===true){l=false;c.B=c._;if(!d(c,1,'s')){c._=c.A-j;break b}c.C=c._;if(!d(c,3,'nis')){c._=c.A-j;break b}if(!b(c,'')){return false}}break;case 3:if(!m(c,a.g_s_ending,98,116)){break a}if(!b(c,'')){return false}break}}H=c._=(G=c.A)-A;y=G-H;n=true;a:while(n===true){n=false;c.B=c._;e=h(c,a.a_2,4);if(e===0){break a}c.C=F=c._;if(!(!(c.I_p1<=F)?false:true)){break a}switch(e){case 0:break a;case 1:if(!b(c,'')){return false}break;case 2:if(!m(c,a.g_st_ending,98,116)){break a}f=c._-3|0;if(c.E>f||f>c.A){break a}c._=f;if(!b(c,'')){return false}break}}D=c._=(N=c.A)-y;z=N-D;p=true;a:while(p===true){p=false;c.B=c._;e=h(c,a.a_4,8);if(e===0){break a}c.C=I=c._;if(!(!(c.I_p2<=I)?false:true)){break a}switch(e){case 0:break a;case 1:if(!b(c,'')){return false}g=c.A-c._;o=true;b:while(o===true){o=false;c.B=c._;if(!d(c,2,'ig')){c._=c.A-g;break b}c.C=J=c._;B=c.A-J;r=true;c:while(r===true){r=false;if(!d(c,1,'e')){break c}c._=c.A-g;break b}K=c._=c.A-B;if(!(!(c.I_p2<=K)?false:true)){c._=c.A-g;break b}if(!b(c,'')){return false}}break;case 2:C=c.A-c._;s=true;b:while(s===true){s=false;if(!d(c,1,'e')){break b}break a}c._=c.A-C;if(!b(c,'')){return false}break;case 3:if(!b(c,'')){return false}q=c.A-c._;t=true;b:while(t===true){t=false;c.B=c._;u=true;c:while(u===true){u=false;x=c.A-c._;v=true;d:while(v===true){v=false;if(!d(c,2,'er')){break d}break c}c._=c.A-x;if(!d(c,2,'en')){c._=c.A-q;break b}}c.C=L=c._;if(!(!(c.I_p1<=L)?false:true)){c._=c.A-q;break b}if(!b(c,'')){return false}}break;case 4:if(!b(c,'')){return false}i=c.A-c._;w=true;b:while(w===true){w=false;c.B=c._;e=h(c,a.a_3,2);if(e===0){c._=c.A-i;break b}c.C=M=c._;if(!(!(c.I_p2<=M)?false:true)){c._=c.A-i;break b}switch(e){case 0:c._=c.A-i;break b;case 1:if(!b(c,'')){return false}break}}break}}c._=c.A-z;return true};a.prototype.J=function(){var f;var g;var h;var b;var a;var c;var d;var i;var j;var e;f=this._;b=true;a:while(b===true){b=false;if(!G(this)){break a}}i=this._=f;g=i;a=true;a:while(a===true){a=false;if(!F(this)){break a}}j=this._=g;this.E=j;this._=this.A;c=true;a:while(c===true){c=false;if(!A(this)){break a}}e=this._=this.E;h=e;d=true;a:while(d===true){d=false;if(!E(this)){break a}}this._=h;return true};a.prototype.stem=a.prototype.J;a.prototype.N=function(b){return b instanceof a};a.prototype.equals=a.prototype.N;a.prototype.O=function(){var c;var a;var b;var d;c='GermanStemmer';a=0;for(b=0;b<c.length;b++){d=c.charCodeAt(b);a=(a<<5)-a+d;a=a&a}return a|0};a.prototype.hashCode=a.prototype.O;a.serialVersionUID=1;g(a,'methodObject',function(){return new a});g(a,'a_0',function(){return[new c('',-1,6),new c('U',0,2),new c('Y',0,1),new c('ä',0,3),new c('ö',0,4),new c('ü',0,5)]});g(a,'a_1',function(){return[new c('e',-1,2),new c('em',-1,1),new c('en',-1,2),new c('ern',-1,1),new c('er',-1,1),new c('s',-1,3),new c('es',5,2)]});g(a,'a_2',function(){return[new c('en',-1,1),new c('er',-1,1),new c('st',-1,2),new c('est',2,1)]});g(a,'a_3',function(){return[new c('ig',-1,1),new c('lich',-1,1)]});g(a,'a_4',function(){return[new c('end',-1,1),new c('ig',-1,2),new c('ung',-1,1),new c('lich',-1,3),new c('isch',-1,2),new c('ik',-1,2),new c('heit',-1,3),new c('keit',-1,4)]});g(a,'g_v',function(){return[17,65,16,1,0,0,0,0,0,0,0,0,0,0,0,0,8,0,32,8]});g(a,'g_s_ending',function(){return[117,30,5]});g(a,'g_st_ending',function(){return[117,30,4]});var q={'src/stemmer.jsx':{Stemmer:o},'src/german-stemmer.jsx':{GermanStemmer:a}}}(JSX))
var Stemmer = JSX.require("src/german-stemmer.jsx").GermanStemmer;
"""


class SearchGerman(SearchLanguage):
    lang = 'de'
    language_name = 'German'
    js_stemmer_rawcode = 'german-stemmer.js'
    js_stemmer_code = js_stemmer
    stopwords = german_stopwords

    def init(self, options):
        # type: (Any) -> None
        self.stemmer = snowballstemmer.stemmer('german')

    def stem(self, word):
<<<<<<< HEAD
        # type: (unicode) -> unicode
        return self.stemmer.stemWord(word)
=======
        return self.stemmer.stemWord(word.lower())
>>>>>>> a2542cad
<|MERGE_RESOLUTION|>--- conflicted
+++ resolved
@@ -317,9 +317,5 @@
         self.stemmer = snowballstemmer.stemmer('german')
 
     def stem(self, word):
-<<<<<<< HEAD
         # type: (unicode) -> unicode
-        return self.stemmer.stemWord(word)
-=======
-        return self.stemmer.stemWord(word.lower())
->>>>>>> a2542cad
+        return self.stemmer.stemWord(word.lower())