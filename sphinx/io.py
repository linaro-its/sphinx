"""
    sphinx.io
    ~~~~~~~~~

    Input/Output files

    :copyright: Copyright 2007-2020 by the Sphinx team, see AUTHORS.
    :license: BSD, see LICENSE for details.
"""
import codecs
import warnings
<<<<<<< HEAD
from typing import Any, List, Type
from typing import TYPE_CHECKING
=======
from typing import Any, List
>>>>>>> 59b638dd

from docutils import nodes
from docutils.core import Publisher
from docutils.frontend import Values
from docutils.io import FileInput, Input, NullOutput
from docutils.parsers import Parser
from docutils.parsers.rst import Parser as RSTParser
from docutils.readers import standalone
from docutils.transforms import Transform
from docutils.transforms.references import DanglingReferences
from docutils.writers import UnfilteredWriter

from sphinx.deprecation import RemovedInSphinx40Warning, deprecated_alias
from sphinx.environment import BuildEnvironment
from sphinx.errors import FiletypeNotFoundError
from sphinx.transforms import (
    AutoIndexUpgrader, DoctreeReadEvent, FigureAligner, SphinxTransformer
)
from sphinx.transforms.i18n import (
    PreserveTranslatableMessages, Locale, RemoveTranslatableInline,
)
from sphinx.transforms.references import SphinxDomains
from sphinx.util import logging, get_filetype
from sphinx.util import UnicodeDecodeErrorHandler
from sphinx.util.docutils import LoggingReporter
from sphinx.versioning import UIDTransform

<<<<<<< HEAD
if TYPE_CHECKING:
=======
if False:
    # For type annotation
    from typing import Type  # for python3.5.1
>>>>>>> 59b638dd
    from sphinx.application import Sphinx


logger = logging.getLogger(__name__)


class SphinxBaseReader(standalone.Reader):
    """
    A base class of readers for Sphinx.

    This replaces reporter by Sphinx's on generating document.
    """

    transforms = []  # type: List[Type[Transform]]

    def __init__(self, *args: Any, **kwargs: Any) -> None:
        from sphinx.application import Sphinx
        if len(args) > 0 and isinstance(args[0], Sphinx):
            self._app = args[0]
            self._env = self._app.env
            args = args[1:]

        super().__init__(*args, **kwargs)

    @property
    def app(self) -> "Sphinx":
        warnings.warn('SphinxBaseReader.app is deprecated.',
                      RemovedInSphinx40Warning, stacklevel=2)
        return self._app

    @property
    def env(self) -> BuildEnvironment:
        warnings.warn('SphinxBaseReader.env is deprecated.',
                      RemovedInSphinx40Warning, stacklevel=2)
        return self._env

    def setup(self, app: "Sphinx") -> None:
        self._app = app      # hold application object only for compatibility
        self._env = app.env

    def get_transforms(self) -> List["Type[Transform]"]:
        transforms = super().get_transforms() + self.transforms

        # remove transforms which is not needed for Sphinx
        unused = [DanglingReferences]
        for transform in unused:
            if transform in transforms:
                transforms.remove(transform)

        return transforms

    def new_document(self) -> nodes.document:
        """Creates a new document object which having a special reporter object good
        for logging.
        """
        document = super().new_document()

        # substitute transformer
        document.transformer = SphinxTransformer(document)
        document.transformer.set_environment(self.settings.env)

        # substitute reporter
        reporter = document.reporter
        document.reporter = LoggingReporter.from_reporter(reporter)

        return document


class SphinxStandaloneReader(SphinxBaseReader):
    """
    A basic document reader for Sphinx.
    """

    def setup(self, app: "Sphinx") -> None:
        self.transforms = self.transforms + app.registry.get_transforms()
        super().setup(app)

    def read(self, source: Input, parser: Parser, settings: Values) -> nodes.document:
        self.source = source
        if not self.parser:
            self.parser = parser
        self.settings = settings
        self.input = self.read_source(settings.env)
        self.parse()
        return self.document

    def read_source(self, env: BuildEnvironment) -> str:
        """Read content from source and do post-process."""
        content = self.source.read()

        # emit "source-read" event
        arg = [content]
        env.events.emit('source-read', env.docname, arg)
        return arg[0]


class SphinxI18nReader(SphinxBaseReader):
    """
    A document reader for i18n.

    This returns the source line number of original text as current source line number
    to let users know where the error happened.
    Because the translated texts are partial and they don't have correct line numbers.
    """

    def setup(self, app: "Sphinx") -> None:
        super().setup(app)

        self.transforms = self.transforms + app.registry.get_transforms()
        unused = [PreserveTranslatableMessages, Locale, RemoveTranslatableInline,
                  AutoIndexUpgrader, FigureAligner, SphinxDomains, DoctreeReadEvent,
                  UIDTransform]
        for transform in unused:
            if transform in self.transforms:
                self.transforms.remove(transform)


class SphinxDummyWriter(UnfilteredWriter):
    """Dummy writer module used for generating doctree."""

    supported = ('html',)  # needed to keep "meta" nodes

    def translate(self) -> None:
        pass


def SphinxDummySourceClass(source: Any, *args: Any, **kwargs: Any) -> Any:
    """Bypass source object as is to cheat Publisher."""
    return source


class SphinxFileInput(FileInput):
    """A basic FileInput for Sphinx."""
    def __init__(self, *args: Any, **kwargs: Any) -> None:
        kwargs['error_handler'] = 'sphinx'
        super().__init__(*args, **kwargs)


def read_doc(app: "Sphinx", env: BuildEnvironment, filename: str) -> nodes.document:
    """Parse a document and convert to doctree."""
    # set up error_handler for the target document
    error_handler = UnicodeDecodeErrorHandler(env.docname)
    codecs.register_error('sphinx', error_handler)  # type: ignore

    reader = SphinxStandaloneReader()
    reader.setup(app)
    filetype = get_filetype(app.config.source_suffix, filename)
    parser = app.registry.create_source_parser(app, filetype)
    if parser.__class__.__name__ == 'CommonMarkParser' and parser.settings_spec == ():
        # a workaround for recommonmark
        #   If recommonmark.AutoStrictify is enabled, the parser invokes reST parser
        #   internally.  But recommonmark-0.4.0 does not provide settings_spec for reST
        #   parser.  As a workaround, this copies settings_spec for RSTParser to the
        #   CommonMarkParser.
        parser.settings_spec = RSTParser.settings_spec

    input_class = app.registry.get_source_input(filetype)
    if input_class:
        # Sphinx-1.8 style
        source = input_class(app, env, source=None, source_path=filename,  # type: ignore
                             encoding=env.config.source_encoding)
        pub = Publisher(reader=reader,
                        parser=parser,
                        writer=SphinxDummyWriter(),
                        source_class=SphinxDummySourceClass,  # type: ignore
                        destination=NullOutput())
        pub.process_programmatic_settings(None, env.settings, None)
        pub.set_source(source, filename)
    else:
        # Sphinx-2.0 style
        pub = Publisher(reader=reader,
                        parser=parser,
                        writer=SphinxDummyWriter(),
                        source_class=SphinxFileInput,
                        destination=NullOutput())
        pub.process_programmatic_settings(None, env.settings, None)
        pub.set_source(source_path=filename)

    pub.publish()
    return pub.document


deprecated_alias('sphinx.io',
                 {
                     'FiletypeNotFoundError': FiletypeNotFoundError,
                     'get_filetype': get_filetype,
                 },
                 RemovedInSphinx40Warning)<|MERGE_RESOLUTION|>--- conflicted
+++ resolved
@@ -9,12 +9,8 @@
 """
 import codecs
 import warnings
-<<<<<<< HEAD
 from typing import Any, List, Type
 from typing import TYPE_CHECKING
-=======
-from typing import Any, List
->>>>>>> 59b638dd
 
 from docutils import nodes
 from docutils.core import Publisher
@@ -42,13 +38,7 @@
 from sphinx.util.docutils import LoggingReporter
 from sphinx.versioning import UIDTransform
 
-<<<<<<< HEAD
 if TYPE_CHECKING:
-=======
-if False:
-    # For type annotation
-    from typing import Type  # for python3.5.1
->>>>>>> 59b638dd
     from sphinx.application import Sphinx
 
 
