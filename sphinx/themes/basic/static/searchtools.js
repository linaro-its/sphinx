/*
 * searchtools.js
 * ~~~~~~~~~~~~~~~~
 *
 * Sphinx JavaScript utilities for the full-text search.
 *
 * :copyright: Copyright 2007-2022 by the Sphinx team, see AUTHORS.
 * :license: BSD, see LICENSE for details.
 *
 */
"use strict";

/**
 * Simple result scoring code.
 */
if (!Scorer) {
  var Scorer = {
    // Implement the following function to further tweak the score for each result
    // The function takes a result array [docname, title, anchor, descr, score, filename]
    // and returns the new score.
    /*
    score: result => {
      const [docname, title, anchor, descr, score, filename] = result
      return score
    },
    */

    // query matches the full name of an object
    objNameMatch: 11,
    // or matches in the last dotted part of the object name
    objPartialMatch: 6,
    // Additive scores depending on the priority of the object
    objPrio: {
      0: 15, // used to be importantResults
      1: 5, // used to be objectResults
      2: -5, // used to be unimportantResults
    },
    //  Used when the priority is not in the mapping.
    objPrioDefault: 0,

    // query found in title
    title: 15,
    partialTitle: 7,
    // query found in terms
    term: 5,
    partialTerm: 2,
  };
}

const _removeChildren = (element) => {
  while (element.lastChild) element.removeChild(element.lastChild);
};

/**
 * See https://developer.mozilla.org/en-US/docs/Web/JavaScript/Guide/Regular_Expressions#escaping
 */
const _escapeRegExp = (string) =>
  string.replace(/[.*+\-?^${}()|[\]\\]/g, "\\$&"); // $& means the whole matched string

const _displayItem = (item, highlightTerms, searchTerms) => {
  const docBuilder = DOCUMENTATION_OPTIONS.BUILDER;
  const docUrlRoot = DOCUMENTATION_OPTIONS.URL_ROOT;
  const docFileSuffix = DOCUMENTATION_OPTIONS.FILE_SUFFIX;
  const docLinkSuffix = DOCUMENTATION_OPTIONS.LINK_SUFFIX;
  const docHasSource = DOCUMENTATION_OPTIONS.HAS_SOURCE;

  const [docName, title, anchor, descr] = item;

  let listItem = document.createElement("li");
  let requestUrl;
  let linkUrl;
  if (docBuilder === "dirhtml") {
    // dirhtml builder
    let dirname = docName + "/";
    if (dirname.match(/\/index\/$/))
      dirname = dirname.substring(0, dirname.length - 6);
    else if (dirname === "index/") dirname = "";
    requestUrl = docUrlRoot + dirname;
    linkUrl = requestUrl;
  } else {
    // normal html builders
    requestUrl = docUrlRoot + docName + docFileSuffix;
    linkUrl = docName + docLinkSuffix;
  }
  const params = new URLSearchParams();
  params.set("highlight", [...highlightTerms].join(" "));
  let linkEl = listItem.appendChild(document.createElement("a"));
  linkEl.href = linkUrl + "?" + params.toString() + anchor;
  linkEl.innerHTML = title;
  if (descr)
    listItem.appendChild(document.createElement("span")).innerText =
      " (" + descr + ")";
  else if (docHasSource)
    fetch(requestUrl)
      .then((responseData) => responseData.text())
      .then((data) => {
        if (data)
          listItem.appendChild(
            Search.makeSearchSummary(data, searchTerms, highlightTerms)
          );
      });
  Search.output.appendChild(listItem);
};
const _finishSearch = (resultCount) => {
  Search.stopPulse();
  Search.title.innerText = _("Search Results");
  if (!resultCount)
    Search.status.innerText = Documentation.gettext(
      "Your search did not match any documents. Please make sure that all words are spelled correctly and that you've selected enough categories."
    );
  else
    Search.status.innerText = _(
      `Search finished, found ${resultCount} page(s) matching the search query.`
    );
};
const _displayNextItem = (
  results,
  resultCount,
  highlightTerms,
  searchTerms
) => {
  // results left, load the summary and display it
  // this is intended to be dynamic (don't sub resultsCount)
  if (results.length) {
    _displayItem(results.pop(), highlightTerms, searchTerms);
    setTimeout(
      () => _displayNextItem(results, resultCount, highlightTerms, searchTerms),
      5
    );
  }
  // search finished, update title and status message
  else _finishSearch(resultCount);
};

/**
 * Search Module
 */
const Search = {
  _index: null,
  _queued_query: null,
  _pulse_status: -1,

  htmlToText: (htmlString) => {
    const htmlElement = document
      .createRange()
      .createContextualFragment(htmlString);
    _removeChildren(htmlElement.querySelectorAll(".headerlink"));
    const docContent = htmlElement.querySelector('[role="main"]');
    if (docContent !== undefined) return docContent.textContent;
    console.warn(
      "Content block not found. Sphinx search tries to obtain it via '[role=main]'. Could you check your theme or template."
    );
    return "";
  },

  init: () => {
    const query = new URLSearchParams(window.location.search).get("q");
    document
      .querySelectorAll('input[name="q"]')
      .forEach((el) => (el.value = query));
    if (query) Search.performSearch(query);
  },

  loadIndex: (url) =>
    (document.body.appendChild(document.createElement("script")).src = url),

  setIndex: (index) => {
    Search._index = index;
    if (Search._queued_query !== null) {
      Search._queued_query = null;
      Search.query(Search._queued_query);
    }
  },

  hasIndex: () => Search._index !== null,

  deferQuery: (query) => (Search._queued_query = query),

  stopPulse: () => (Search._pulse_status = -1),

  startPulse: () => {
    if (Search._pulse_status >= 0) return;

    const pulse = () => {
      Search._pulse_status = (Search._pulse_status + 1) % 4;
      Search.dots.innerText = ".".repeat(Search._pulse_status);
      if (Search._pulse_status >= 0) window.setTimeout(pulse, 500);
    };
    pulse();
  },

  /**
   * perform a search for something (or wait until index is loaded)
   */
  performSearch: (query) => {
    // create the required interface elements
    const searchText = document.createElement("h2");
    searchText.textContent = _("Searching");
    const searchSummary = document.createElement("p");
    searchSummary.classList.add("search-summary");
    searchSummary.innerText = "";
    const searchList = document.createElement("ul");
    searchList.classList.add("search");

    const out = document.getElementById("search-results");
    Search.title = out.appendChild(searchText);
    Search.dots = Search.title.appendChild(document.createElement("span"));
    Search.status = out.appendChild(searchSummary);
    Search.output = out.appendChild(searchList);

    document.getElementById("search-progress").innerText = _(
      "Preparing search..."
    );
    Search.startPulse();

    // index already loaded, the browser was quick!
    if (Search.hasIndex()) Search.query(query);
    else Search.deferQuery(query);
  },

  /**
   * execute search (requires search index to be loaded)
   */
  query: (query) => {
    // stem the search terms and add them to the correct list
    const stemmer = new Stemmer();
    const searchTerms = new Set();
    const excludedTerms = new Set();
    const highlightTerms = new Set();
    const objectTerms = new Set(query.toLowerCase().trim().split(/\s+/));
    query
      .trim()
      .split(/\s+/)
      .forEach((queryTerm) => {
        const queryTermLower = queryTerm.toLowerCase();

        // maybe skip this "word"
        // stopwords array is from language_data.js
        if (
          stopwords.indexOf(queryTermLower) !== -1 ||
          queryTerm.match(/^\d+$/)
        )
          return;

        // stem the word
        let word = stemmer.stemWord(queryTermLower);
        // prevent stemmer from cutting word smaller than two chars
        if (word.length < 3 && queryTerm.length >= 3) {
          word = queryTerm;
        }
        // select the correct list
        if (word[0] === "-") excludedTerms.add(word.substr(1));
        else {
          searchTerms.add(word);
          highlightTerms.add(queryTermLower);
        }
      });

    // console.debug("SEARCH: searching for:");
    // console.info("required: ", [...searchTerms]);
    // console.info("excluded: ", [...excludedTerms]);

    // array of [docname, title, anchor, descr, score, filename]
    let results = [];
    _removeChildren(document.getElementById("search-progress"));

    // lookup as object
    objectTerms.forEach((term) =>
      results.push(...Search.performObjectSearch(term, objectTerms))
    );

    // lookup as search terms in fulltext
    results.push(...Search.performTermsSearch(searchTerms, excludedTerms));

    // let the scorer override scores with a custom scoring function
    if (Scorer.score) results.forEach((item) => (item[4] = Scorer.score(item)));

    // now sort the results by score (in opposite order of appearance, since the
    // display function below uses pop() to retrieve items) and then
    // alphabetically
    results.sort((a, b) => {
      const leftScore = a[4];
      const rightScore = b[4];
      if (leftScore === rightScore) {
        // same score: sort alphabetically
        const leftTitle = a[1].toLowerCase();
        const rightTitle = b[1].toLowerCase();
        if (leftTitle === rightTitle) return 0;
        return leftTitle > rightTitle ? -1 : 1; // inverted is intentional
      }
      return leftScore > rightScore ? 1 : -1;
    });

    // for debugging
    //Search.lastresults = results.slice();  // a copy
    // console.info("search results:", Search.lastresults);

    // print the results
<<<<<<< HEAD
    _displayNextItem(results, results.length, highlightTerms, searchTerms);
=======
    var resultCount = results.length;
    function displayNextItem() {
      // results left, load the summary and display it
      if (results.length) {
        var item = results.pop();
        var listItem = $('<li></li>');
        var requestUrl = "";
        var linkUrl = "";
        if (DOCUMENTATION_OPTIONS.BUILDER === 'dirhtml') {
          // dirhtml builder
          var dirname = item[0] + '/';
          if (dirname.match(/\/index\/$/)) {
            dirname = dirname.substring(0, dirname.length-6);
          } else if (dirname == 'index/') {
            dirname = '';
          }
          requestUrl = DOCUMENTATION_OPTIONS.URL_ROOT + dirname;
          linkUrl = requestUrl;

        } else {
          // normal html builders
          requestUrl = DOCUMENTATION_OPTIONS.URL_ROOT + item[0] + DOCUMENTATION_OPTIONS.FILE_SUFFIX;
          linkUrl = item[0] + DOCUMENTATION_OPTIONS.LINK_SUFFIX;
        }
        listItem.append($('<a/>').attr('href',
            linkUrl +
            highlightstring + item[2]).html(item[1]));
        if (item[3]) {
          listItem.append($('<span> (' + item[3] + ')</span>'));
          Search.output.append(listItem);
          setTimeout(function() {
            displayNextItem();
          }, 5);
        } else if (DOCUMENTATION_OPTIONS.SHOW_SEARCH_SUMMARY) {
          $.ajax({url: requestUrl,
                  dataType: "text",
                  complete: function(jqxhr, textstatus) {
                    var data = jqxhr.responseText;
                    if (data !== '' && data !== undefined) {
                      var summary = Search.makeSearchSummary(data, searchterms, hlterms);
                      if (summary) {
                        listItem.append(summary);
                      }
                    }
                    Search.output.append(listItem);
                    setTimeout(function() {
                      displayNextItem();
                    }, 5);
                  }});
        } else {
          // just display title
          Search.output.append(listItem);
          setTimeout(function() {
            displayNextItem();
          }, 5);
        }
      }
      // search finished, update title and status message
      else {
        Search.stopPulse();
        Search.title.text(_('Search Results'));
        if (!resultCount)
          Search.status.text(_('Your search did not match any documents. Please make sure that all words are spelled correctly and that you\'ve selected enough categories.'));
        else
            Search.status.text(_('Search finished, found %s page(s) matching the search query.').replace('%s', resultCount));
        Search.status.fadeIn(500);
      }
    }
    displayNextItem();
>>>>>>> 2be06309
  },

  /**
   * search for object names
   */
  performObjectSearch: (object, objectTerms) => {
    const filenames = Search._index.filenames;
    const docNames = Search._index.docnames;
    const objects = Search._index.objects;
    const objNames = Search._index.objnames;
    const titles = Search._index.titles;

    const results = [];

    const objectSearchCallback = (prefix, name) => {
      const fullname = (prefix ? prefix + "." : "") + name;
      const fullnameLower = fullname.toLowerCase();
      if (fullnameLower.indexOf(object) < 0) return;

      let score = 0;
      const parts = fullnameLower.split(".");

      // check for different match types: exact matches of full name or
      // "last name" (i.e. last dotted part)
      if (fullnameLower === object || parts.slice(-1)[0] === object)
        score += Scorer.objNameMatch;
      else if (parts.slice(-1)[0].indexOf(object) > -1)
        score += Scorer.objPartialMatch; // matches in last name

      const match = objects[prefix][name];
      const objName = objNames[match[1]][2];
      const title = titles[match[0]];

      // If more than one term searched for, we require other words to be
      // found in the name/title/description
      const otherTerms = new Set(objectTerms);
      otherTerms.delete(object);
      if (otherTerms.size > 0) {
        const haystack = `${prefix} ${name} ${objName} ${title}`.toLowerCase();
        if (
          [...otherTerms].some((otherTerm) => haystack.indexOf(otherTerm) < 0)
        )
          return;
      }

      let anchor = match[3];
      if (anchor === "") anchor = fullname;
      else if (anchor === "-") anchor = objNames[match[1]][1] + "-" + fullname;

      const descr = objName + _(", in ") + title;

      // add custom score for some objects according to scorer
      if (Scorer.objPrio.hasOwnProperty(match[2]))
        score += Scorer.objPrio[match[2]];
      else score += Scorer.objPrioDefault;

      results.push([
        docNames[match[0]],
        fullname,
        "#" + anchor,
        descr,
        score,
        filenames[match[0]],
      ]);
    };
    Object.keys(objects).forEach((prefix) =>
      Object.keys(objects[prefix]).forEach((name) =>
        objectSearchCallback(prefix, name)
      )
    );
    return results;
  },

  /**
   * search for full-text terms in the index
   */
  performTermsSearch: (searchTerms, excludedTerms) => {
    // prepare search
    const terms = Search._index.terms;
    const titleTerms = Search._index.titleterms;
    const docNames = Search._index.docnames;
    const filenames = Search._index.filenames;
    const titles = Search._index.titles;

    const scoreMap = new Map();
    const fileMap = new Map();

    // perform the search on the required terms
    searchTerms.forEach((word) => {
      const files = [];
      const arr = [
        { files: terms[word], score: Scorer.term },
        { files: titleTerms[word], score: Scorer.title },
      ];
      // add support for partial matches
      if (word.length > 2) {
        const escapedWord = _escapeRegExp(word);
        Object.keys(terms).forEach((term) => {
          if (term.match(escapedWord) && !terms[word])
            arr.push({ files: terms[term], score: Scorer.partialTerm });
        });
        Object.keys(titleTerms).forEach((term) => {
          if (term.match(escapedWord) && !titleTerms[word])
            arr.push({ files: titleTerms[word], score: Scorer.partialTitle });
        });
      }

      // no match but word was a required one
      if (arr.every((record) => record.files === undefined)) return;

      // found search word in contents
      arr.forEach((record) => {
        if (record.files === undefined) return;

        let recordFiles = record.files;
        if (recordFiles.length === undefined) recordFiles = [recordFiles];
        files.push(...recordFiles);

        // set score for the word in each file
        recordFiles.forEach((file) => {
          if (!scoreMap.has(file)) scoreMap.set(file, {});
          scoreMap.get(file)[word] = record.score;
        });
      });

      // create the mapping
      files.forEach((file) => {
        if (fileMap.has(file) && fileMap.get(file).indexOf(word) === -1)
          fileMap.get(file).push(word);
        else fileMap.set(file, [word]);
      });
    });

    // now check if the files don't contain excluded terms
    const results = [];
    for (const [file, wordList] of fileMap) {
      // check if all requirements are matched

      // as search terms with length < 3 are discarded
      const filteredTermCount = [...searchTerms].filter(
        (term) => term.length > 2
      ).length;
      if (
        wordList.length !== searchTerms.size &&
        wordList.length !== filteredTermCount
      )
        continue;

      // ensure that none of the excluded terms is in the search result
      if (
        [...excludedTerms].some(
          (term) =>
            terms[term] === file ||
            titleTerms[term] === file ||
            (terms[term] || []).includes(file) ||
            (titleTerms[term] || []).includes(file)
        )
      )
        break;

      // select one (max) score for the file.
      const score = Math.max(...wordList.map((w) => scoreMap.get(file)[w]));
      // add result to the result list
      results.push([
        docNames[file],
        titles[file],
        "",
        null,
        score,
        filenames[file],
      ]);
    }
    return results;
  },

  /**
   * helper function to return a node containing the
   * search summary for a given text. keywords is a list
   * of stemmed words, highlightWords is the list of normal, unstemmed
   * words. the first one is used to find the occurrence, the
   * latter for highlighting it.
   */
  makeSearchSummary: (htmlText, keywords, highlightWords) => {
    const text = Search.htmlToText(htmlText).toLowerCase();
    if (text === "") return null;

    const actualStartPosition = [...keywords]
      .map((k) => text.indexOf(k.toLowerCase()))
      .filter((i) => i > -1)
      .slice(-1)[0];
    const startWithContext = Math.max(actualStartPosition - 120, 0);

    const top = startWithContext === 0 ? "" : "...";
    const tail = startWithContext + 240 < text.length ? "..." : "";

    let summary = document.createElement("div");
    summary.classList.add("context");
    summary.innerText = top + text.substr(startWithContext, 240).trim() + tail;

    highlightWords.forEach((highlightWord) =>
      _highlightText(summary, highlightWord, "highlighted")
    );

    return summary;
  },
};

_ready(Search.init);<|MERGE_RESOLUTION|>--- conflicted
+++ resolved
@@ -62,7 +62,7 @@
   const docUrlRoot = DOCUMENTATION_OPTIONS.URL_ROOT;
   const docFileSuffix = DOCUMENTATION_OPTIONS.FILE_SUFFIX;
   const docLinkSuffix = DOCUMENTATION_OPTIONS.LINK_SUFFIX;
-  const docHasSource = DOCUMENTATION_OPTIONS.HAS_SOURCE;
+  const showSearchSummary = DOCUMENTATION_OPTIONS.SHOW_SEARCH_SUMMARY;
 
   const [docName, title, anchor, descr] = item;
 
@@ -90,7 +90,7 @@
   if (descr)
     listItem.appendChild(document.createElement("span")).innerText =
       " (" + descr + ")";
-  else if (docHasSource)
+  else if (showSearchSummary)
     fetch(requestUrl)
       .then((responseData) => responseData.text())
       .then((data) => {
@@ -296,79 +296,7 @@
     // console.info("search results:", Search.lastresults);
 
     // print the results
-<<<<<<< HEAD
     _displayNextItem(results, results.length, highlightTerms, searchTerms);
-=======
-    var resultCount = results.length;
-    function displayNextItem() {
-      // results left, load the summary and display it
-      if (results.length) {
-        var item = results.pop();
-        var listItem = $('<li></li>');
-        var requestUrl = "";
-        var linkUrl = "";
-        if (DOCUMENTATION_OPTIONS.BUILDER === 'dirhtml') {
-          // dirhtml builder
-          var dirname = item[0] + '/';
-          if (dirname.match(/\/index\/$/)) {
-            dirname = dirname.substring(0, dirname.length-6);
-          } else if (dirname == 'index/') {
-            dirname = '';
-          }
-          requestUrl = DOCUMENTATION_OPTIONS.URL_ROOT + dirname;
-          linkUrl = requestUrl;
-
-        } else {
-          // normal html builders
-          requestUrl = DOCUMENTATION_OPTIONS.URL_ROOT + item[0] + DOCUMENTATION_OPTIONS.FILE_SUFFIX;
-          linkUrl = item[0] + DOCUMENTATION_OPTIONS.LINK_SUFFIX;
-        }
-        listItem.append($('<a/>').attr('href',
-            linkUrl +
-            highlightstring + item[2]).html(item[1]));
-        if (item[3]) {
-          listItem.append($('<span> (' + item[3] + ')</span>'));
-          Search.output.append(listItem);
-          setTimeout(function() {
-            displayNextItem();
-          }, 5);
-        } else if (DOCUMENTATION_OPTIONS.SHOW_SEARCH_SUMMARY) {
-          $.ajax({url: requestUrl,
-                  dataType: "text",
-                  complete: function(jqxhr, textstatus) {
-                    var data = jqxhr.responseText;
-                    if (data !== '' && data !== undefined) {
-                      var summary = Search.makeSearchSummary(data, searchterms, hlterms);
-                      if (summary) {
-                        listItem.append(summary);
-                      }
-                    }
-                    Search.output.append(listItem);
-                    setTimeout(function() {
-                      displayNextItem();
-                    }, 5);
-                  }});
-        } else {
-          // just display title
-          Search.output.append(listItem);
-          setTimeout(function() {
-            displayNextItem();
-          }, 5);
-        }
-      }
-      // search finished, update title and status message
-      else {
-        Search.stopPulse();
-        Search.title.text(_('Search Results'));
-        if (!resultCount)
-          Search.status.text(_('Your search did not match any documents. Please make sure that all words are spelled correctly and that you\'ve selected enough categories.'));
-        else
-            Search.status.text(_('Search finished, found %s page(s) matching the search query.').replace('%s', resultCount));
-        Search.status.fadeIn(500);
-      }
-    }
-    displayNextItem();
->>>>>>> 2be06309
   },
 
   /**
