--- conflicted
+++ resolved
@@ -5,11 +5,7 @@
 
     Create a search index for offline search.
 
-<<<<<<< HEAD
-    :copyright: 2007-2008 by Armin Ronacher.
-=======
     :copyright: Copyright 2007-2009 by the Sphinx team, see AUTHORS.
->>>>>>> 0b28b3e6
     :license: BSD, see LICENSE for details.
 """
 import re
