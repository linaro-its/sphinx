--- conflicted
+++ resolved
@@ -15,11 +15,7 @@
 import os
 import sys
 import traceback
-<<<<<<< HEAD
-=======
-from os import path
 from typing import TYPE_CHECKING
->>>>>>> 97a7017d
 
 from docutils.utils import SystemMessage
 from six import text_type, binary_type
