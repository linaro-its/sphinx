--- conflicted
+++ resolved
@@ -34,14 +34,9 @@
 from sphinx.deprecation import RemovedInSphinx60Warning
 from sphinx.util.docutils import __version_info__ as docutils_version
 
-<<<<<<< HEAD
-
 warnings.warn('sphinx.util.smartypants is deprecated.',
               RemovedInSphinx60Warning)
 
-
-=======
->>>>>>> 64fb1e56
 langquotes = {'af':           '“”‘’',
               'af-x-altquot': '„”‚’',
               'bg':           '„“‚‘',  # Bulgarian, https://bg.wikipedia.org/wiki/Кавички
