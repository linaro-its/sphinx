--- conflicted
+++ resolved
@@ -66,14 +66,8 @@
     from all the way to the root "object", and then is able to generate a
     graphviz dot graph from them.
     """
-<<<<<<< HEAD
-    def __init__(self, class_names, currmodule, show_builtins=False):
+    def __init__(self, class_names, currmodule, show_builtins=False, parts=0):
         """*class_names* is a list of child classes to show bases from.
-=======
-    def __init__(self, class_names, currmodule, show_builtins=False, parts=0):
-        """
-        *class_names* is a list of child classes to show bases from.
->>>>>>> 938e4aa4
 
         If *show_builtins* is True, then Python builtins will be shown
         in the graph.
@@ -137,10 +131,6 @@
             classes.extend(self._import_class_or_module(name, currmodule))
         return classes
 
-<<<<<<< HEAD
-    def _all_classes(self, classes):
-        """Return a list of all classes that are ancestors of *classes*."""
-=======
     def _class_info(self, classes, show_builtins, parts):
         """Return name and bases for all classes that are ancestors of
         *classes*.
@@ -148,7 +138,6 @@
         *parts* gives the number of dotted name parts that is removed from the
         displayed node names.
         """
->>>>>>> 938e4aa4
         all_classes = {}
         builtins = __builtins__.values()
 
@@ -190,15 +179,8 @@
         return '.'.join(name_parts[-parts:])
 
     def get_all_class_names(self):
-<<<<<<< HEAD
         """Get all of the class names involved in the graph."""
-        return [self.class_name(x) for x in self.all_classes]
-=======
-        """
-        Get all of the class names involved in the graph.
-        """
         return [fullname for (_, fullname, _) in self.class_info]
->>>>>>> 938e4aa4
 
     # These are the default attrs for graphviz
     default_graph_attrs = {
