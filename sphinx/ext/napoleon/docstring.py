"""
    sphinx.ext.napoleon.docstring
    ~~~~~~~~~~~~~~~~~~~~~~~~~~~~~


    Classes for docstring parsing and formatting.


    :copyright: Copyright 2007-2020 by the Sphinx team, see AUTHORS.
    :license: BSD, see LICENSE for details.
"""

import collections
import inspect
import re
from functools import partial
from typing import Any, Callable, Dict, List, Tuple, Union

from sphinx.application import Sphinx
from sphinx.config import Config as SphinxConfig
from sphinx.ext.napoleon.iterators import modify_iter
from sphinx.locale import _, __
from sphinx.util import logging

if False:
    # For type annotation
    from typing import Type  # for python3.5.1


logger = logging.getLogger(__name__)

_directive_regex = re.compile(r'\.\. \S+::')
_google_section_regex = re.compile(r'^(\s|\w)+:\s*$')
_google_typed_arg_regex = re.compile(r'\s*(.+?)\s*\(\s*(.*[^\s]+)\s*\)')
_numpy_section_regex = re.compile(r'^[=\-`:\'"~^_*+#<>]{2,}\s*$')
_single_colon_regex = re.compile(r'(?<!:):(?!:)')
_xref_or_code_regex = re.compile(
    r'((?::(?:[a-zA-Z0-9]+[\-_+:.])*[a-zA-Z0-9]+:`.+?`)|'
    r'(?:``.+``))')
_xref_regex = re.compile(
    r'(?:(?::(?:[a-zA-Z0-9]+[\-_+:.])*[a-zA-Z0-9]+:)?`.+?`)'
)
_bullet_list_regex = re.compile(r'^(\*|\+|\-)(\s+\S|\s*$)')
_enumerated_list_regex = re.compile(
    r'^(?P<paren>\()?'
    r'(\d+|#|[ivxlcdm]+|[IVXLCDM]+|[a-zA-Z])'
    r'(?(paren)\)|\.)(\s+\S|\s*$)')
_token_regex = re.compile(
    r"(,\sor\s|\sor\s|\sof\s|:\s|\sto\s|,\sand\s|\sand\s|,\s"
    r"|[{]|[}]"
    r'|"(?:\\"|[^"])*"'
    r"|'(?:\\'|[^'])*')"
)
_default_regex = re.compile(
    r"^default[^_0-9A-Za-z].*$",
)
_SINGLETONS = ("None", "True", "False", "Ellipsis")


class GoogleDocstring:
    """Convert Google style docstrings to reStructuredText.

    Parameters
    ----------
    docstring : :obj:`str` or :obj:`list` of :obj:`str`
        The docstring to parse, given either as a string or split into
        individual lines.
    config: :obj:`sphinx.ext.napoleon.Config` or :obj:`sphinx.config.Config`
        The configuration settings to use. If not given, defaults to the
        config object on `app`; or if `app` is not given defaults to the
        a new :class:`sphinx.ext.napoleon.Config` object.


    Other Parameters
    ----------------
    app : :class:`sphinx.application.Sphinx`, optional
        Application object representing the Sphinx process.
    what : :obj:`str`, optional
        A string specifying the type of the object to which the docstring
        belongs. Valid values: "module", "class", "exception", "function",
        "method", "attribute".
    name : :obj:`str`, optional
        The fully qualified name of the object.
    obj : module, class, exception, function, method, or attribute
        The object to which the docstring belongs.
    options : :class:`sphinx.ext.autodoc.Options`, optional
        The options given to the directive: an object with attributes
        inherited_members, undoc_members, show_inheritance and noindex that
        are True if the flag option of same name was given to the auto
        directive.


    Example
    -------
    >>> from sphinx.ext.napoleon import Config
    >>> config = Config(napoleon_use_param=True, napoleon_use_rtype=True)
    >>> docstring = '''One line summary.
    ...
    ... Extended description.
    ...
    ... Args:
    ...   arg1(int): Description of `arg1`
    ...   arg2(str): Description of `arg2`
    ... Returns:
    ...   str: Description of return value.
    ... '''
    >>> print(GoogleDocstring(docstring, config))
    One line summary.
    <BLANKLINE>
    Extended description.
    <BLANKLINE>
    :param arg1: Description of `arg1`
    :type arg1: int
    :param arg2: Description of `arg2`
    :type arg2: str
    <BLANKLINE>
    :returns: Description of return value.
    :rtype: str
    <BLANKLINE>

    """

    _name_rgx = re.compile(r"^\s*((?::(?P<role>\S+):)?`(?P<name>~?[a-zA-Z0-9_.-]+)`|"
                           r" (?P<name2>~?[a-zA-Z0-9_.-]+))\s*", re.X)

    def __init__(self, docstring: Union[str, List[str]], config: SphinxConfig = None,
                 app: Sphinx = None, what: str = '', name: str = '',
                 obj: Any = None, options: Any = None) -> None:
        self._config = config
        self._app = app

        if not self._config:
            from sphinx.ext.napoleon import Config
            self._config = self._app.config if self._app else Config()  # type: ignore

        if not what:
            if inspect.isclass(obj):
                what = 'class'
            elif inspect.ismodule(obj):
                what = 'module'
            elif callable(obj):
                what = 'function'
            else:
                what = 'object'

        self._what = what
        self._name = name
        self._obj = obj
        self._opt = options
        if isinstance(docstring, str):
            lines = docstring.splitlines()
        else:
            lines = docstring
        self._line_iter = modify_iter(lines, modifier=lambda s: s.rstrip())
        self._parsed_lines = []  # type: List[str]
        self._is_in_section = False
        self._section_indent = 0
        if not hasattr(self, '_directive_sections'):
            self._directive_sections = []  # type: List[str]
        if not hasattr(self, '_sections'):
            self._sections = {
                'args': self._parse_parameters_section,
                'arguments': self._parse_parameters_section,
                'attention': partial(self._parse_admonition, 'attention'),
                'attributes': self._parse_attributes_section,
                'caution': partial(self._parse_admonition, 'caution'),
                'danger': partial(self._parse_admonition, 'danger'),
                'error': partial(self._parse_admonition, 'error'),
                'example': self._parse_examples_section,
                'examples': self._parse_examples_section,
                'hint': partial(self._parse_admonition, 'hint'),
                'important': partial(self._parse_admonition, 'important'),
                'keyword args': self._parse_keyword_arguments_section,
                'keyword arguments': self._parse_keyword_arguments_section,
                'methods': self._parse_methods_section,
                'note': partial(self._parse_admonition, 'note'),
                'notes': self._parse_notes_section,
                'other parameters': self._parse_other_parameters_section,
                'parameters': self._parse_parameters_section,
                'return': self._parse_returns_section,
                'returns': self._parse_returns_section,
                'raise': self._parse_raises_section,
                'raises': self._parse_raises_section,
                'references': self._parse_references_section,
                'see also': self._parse_see_also_section,
                'tip': partial(self._parse_admonition, 'tip'),
                'todo': partial(self._parse_admonition, 'todo'),
                'warning': partial(self._parse_admonition, 'warning'),
                'warnings': partial(self._parse_admonition, 'warning'),
                'warn': self._parse_warns_section,
                'warns': self._parse_warns_section,
                'yield': self._parse_yields_section,
                'yields': self._parse_yields_section,
            }  # type: Dict[str, Callable]

        self._load_custom_sections()

        self._parse()

    def __str__(self) -> str:
        """Return the parsed docstring in reStructuredText format.

        Returns
        -------
        unicode
            Unicode version of the docstring.

        """
        return '\n'.join(self.lines())

    def lines(self) -> List[str]:
        """Return the parsed lines of the docstring in reStructuredText format.

        Returns
        -------
        list(str)
            The lines of the docstring in a list.

        """
        return self._parsed_lines

    def _consume_indented_block(self, indent: int = 1) -> List[str]:
        lines = []
        line = self._line_iter.peek()
        while(not self._is_section_break() and
              (not line or self._is_indented(line, indent))):
            lines.append(next(self._line_iter))
            line = self._line_iter.peek()
        return lines

    def _consume_contiguous(self) -> List[str]:
        lines = []
        while (self._line_iter.has_next() and
               self._line_iter.peek() and
               not self._is_section_header()):
            lines.append(next(self._line_iter))
        return lines

    def _consume_empty(self) -> List[str]:
        lines = []
        line = self._line_iter.peek()
        while self._line_iter.has_next() and not line:
            lines.append(next(self._line_iter))
            line = self._line_iter.peek()
        return lines

    def _consume_field(self, parse_type: bool = True, prefer_type: bool = False
                       ) -> Tuple[str, str, List[str]]:
        line = next(self._line_iter)

        before, colon, after = self._partition_field_on_colon(line)
        _name, _type, _desc = before, '', after

        if parse_type:
            match = _google_typed_arg_regex.match(before)
            if match:
                _name = match.group(1)
                _type = match.group(2)

        _name = self._escape_args_and_kwargs(_name)

        if prefer_type and not _type:
            _type, _name = _name, _type
        indent = self._get_indent(line) + 1
        _descs = [_desc] + self._dedent(self._consume_indented_block(indent))
        _descs = self.__class__(_descs, self._config).lines()
        return _name, _type, _descs

    def _consume_fields(self, parse_type: bool = True, prefer_type: bool = False,
                        multiple: bool = False) -> List[Tuple[str, str, List[str]]]:
        self._consume_empty()
        fields = []
        while not self._is_section_break():
            _name, _type, _desc = self._consume_field(parse_type, prefer_type)
            if multiple and _name:
                for name in _name.split(","):
                    fields.append((name.strip(), _type, _desc))
            elif _name or _type or _desc:
                fields.append((_name, _type, _desc,))
        return fields

    def _consume_inline_attribute(self) -> Tuple[str, List[str]]:
        line = next(self._line_iter)
        _type, colon, _desc = self._partition_field_on_colon(line)
        if not colon or not _desc:
            _type, _desc = _desc, _type
            _desc += colon
        _descs = [_desc] + self._dedent(self._consume_to_end())
        _descs = self.__class__(_descs, self._config).lines()
        return _type, _descs

    def _consume_returns_section(self) -> List[Tuple[str, str, List[str]]]:
        lines = self._dedent(self._consume_to_next_section())
        if lines:
            before, colon, after = self._partition_field_on_colon(lines[0])
            _name, _type, _desc = '', '', lines

            if colon:
                if after:
                    _desc = [after] + lines[1:]
                else:
                    _desc = lines[1:]

                _type = before

            _desc = self.__class__(_desc, self._config).lines()
            return [(_name, _type, _desc,)]
        else:
            return []

    def _consume_usage_section(self) -> List[str]:
        lines = self._dedent(self._consume_to_next_section())
        return lines

    def _consume_section_header(self) -> str:
        section = next(self._line_iter)
        stripped_section = section.strip(':')
        if stripped_section.lower() in self._sections:
            section = stripped_section
        return section

    def _consume_to_end(self) -> List[str]:
        lines = []
        while self._line_iter.has_next():
            lines.append(next(self._line_iter))
        return lines

    def _consume_to_next_section(self) -> List[str]:
        self._consume_empty()
        lines = []
        while not self._is_section_break():
            lines.append(next(self._line_iter))
        return lines + self._consume_empty()

    def _dedent(self, lines: List[str], full: bool = False) -> List[str]:
        if full:
            return [line.lstrip() for line in lines]
        else:
            min_indent = self._get_min_indent(lines)
            return [line[min_indent:] for line in lines]

    def _escape_args_and_kwargs(self, name: str) -> str:
        if name.endswith('_') and getattr(self._config, 'strip_signature_backslash', False):
            name = name[:-1] + r'\_'

        if name[:2] == '**':
            return r'\*\*' + name[2:]
        elif name[:1] == '*':
            return r'\*' + name[1:]
        else:
            return name

    def _fix_field_desc(self, desc: List[str]) -> List[str]:
        if self._is_list(desc):
            desc = [''] + desc
        elif desc[0].endswith('::'):
            desc_block = desc[1:]
            indent = self._get_indent(desc[0])
            block_indent = self._get_initial_indent(desc_block)
            if block_indent > indent:
                desc = [''] + desc
            else:
                desc = ['', desc[0]] + self._indent(desc_block, 4)
        return desc

    def _format_admonition(self, admonition: str, lines: List[str]) -> List[str]:
        lines = self._strip_empty(lines)
        if len(lines) == 1:
            return ['.. %s:: %s' % (admonition, lines[0].strip()), '']
        elif lines:
            lines = self._indent(self._dedent(lines), 3)
            return ['.. %s::' % admonition, ''] + lines + ['']
        else:
            return ['.. %s::' % admonition, '']

    def _format_block(self, prefix: str, lines: List[str], padding: str = None) -> List[str]:
        if lines:
            if padding is None:
                padding = ' ' * len(prefix)
            result_lines = []
            for i, line in enumerate(lines):
                if i == 0:
                    result_lines.append((prefix + line).rstrip())
                elif line:
                    result_lines.append(padding + line)
                else:
                    result_lines.append('')
            return result_lines
        else:
            return [prefix]

    def _format_docutils_params(self, fields: List[Tuple[str, str, List[str]]],
                                field_role: str = 'param', type_role: str = 'type'
                                ) -> List[str]:
        lines = []
        for _name, _type, _desc in fields:
            _desc = self._strip_empty(_desc)
            if any(_desc):
                _desc = self._fix_field_desc(_desc)
                field = ':%s %s: ' % (field_role, _name)
                lines.extend(self._format_block(field, _desc))
            else:
                lines.append(':%s %s:' % (field_role, _name))

            if _type:
                lines.append(':%s %s: %s' % (type_role, _name, _type))
        return lines + ['']

    def _format_field(self, _name: str, _type: str, _desc: List[str]) -> List[str]:
        _desc = self._strip_empty(_desc)
        has_desc = any(_desc)
        separator = ' -- ' if has_desc else ''
        if _name:
            if _type:
                if '`' in _type:
                    field = '**%s** (%s)%s' % (_name, _type, separator)
                else:
                    field = '**%s** (*%s*)%s' % (_name, _type, separator)
            else:
                field = '**%s**%s' % (_name, separator)
        elif _type:
            if '`' in _type:
                field = '%s%s' % (_type, separator)
            else:
                field = '*%s*%s' % (_type, separator)
        else:
            field = ''

        if has_desc:
            _desc = self._fix_field_desc(_desc)
            if _desc[0]:
                return [field + _desc[0]] + _desc[1:]
            else:
                return [field] + _desc
        else:
            return [field]

    def _format_fields(self, field_type: str, fields: List[Tuple[str, str, List[str]]]
                       ) -> List[str]:
        field_type = ':%s:' % field_type.strip()
        padding = ' ' * len(field_type)
        multi = len(fields) > 1
        lines = []  # type: List[str]
        for _name, _type, _desc in fields:
            field = self._format_field(_name, _type, _desc)
            if multi:
                if lines:
                    lines.extend(self._format_block(padding + ' * ', field))
                else:
                    lines.extend(self._format_block(field_type + ' * ', field))
            else:
                lines.extend(self._format_block(field_type + ' ', field))
        if lines and lines[-1]:
            lines.append('')
        return lines

    def _get_current_indent(self, peek_ahead: int = 0) -> int:
        line = self._line_iter.peek(peek_ahead + 1)[peek_ahead]
        while line != self._line_iter.sentinel:
            if line:
                return self._get_indent(line)
            peek_ahead += 1
            line = self._line_iter.peek(peek_ahead + 1)[peek_ahead]
        return 0

    def _get_indent(self, line: str) -> int:
        for i, s in enumerate(line):
            if not s.isspace():
                return i
        return len(line)

    def _get_initial_indent(self, lines: List[str]) -> int:
        for line in lines:
            if line:
                return self._get_indent(line)
        return 0

    def _get_min_indent(self, lines: List[str]) -> int:
        min_indent = None
        for line in lines:
            if line:
                indent = self._get_indent(line)
                if min_indent is None:
                    min_indent = indent
                elif indent < min_indent:
                    min_indent = indent
        return min_indent or 0

    def _indent(self, lines: List[str], n: int = 4) -> List[str]:
        return [(' ' * n) + line for line in lines]

    def _is_indented(self, line: str, indent: int = 1) -> bool:
        for i, s in enumerate(line):
            if i >= indent:
                return True
            elif not s.isspace():
                return False
        return False

    def _is_list(self, lines: List[str]) -> bool:
        if not lines:
            return False
        if _bullet_list_regex.match(lines[0]):
            return True
        if _enumerated_list_regex.match(lines[0]):
            return True
        if len(lines) < 2 or lines[0].endswith('::'):
            return False
        indent = self._get_indent(lines[0])
        next_indent = indent
        for line in lines[1:]:
            if line:
                next_indent = self._get_indent(line)
                break
        return next_indent > indent

    def _is_section_header(self) -> bool:
        section = self._line_iter.peek().lower()
        match = _google_section_regex.match(section)
        if match and section.strip(':') in self._sections:
            header_indent = self._get_indent(section)
            section_indent = self._get_current_indent(peek_ahead=1)
            return section_indent > header_indent
        elif self._directive_sections:
            if _directive_regex.match(section):
                for directive_section in self._directive_sections:
                    if section.startswith(directive_section):
                        return True
        return False

    def _is_section_break(self) -> bool:
        line = self._line_iter.peek()
        return (not self._line_iter.has_next() or
                self._is_section_header() or
                (self._is_in_section and
                    line and
                    not self._is_indented(line, self._section_indent)))

    def _load_custom_sections(self) -> None:
        if self._config.napoleon_custom_sections is not None:
            for entry in self._config.napoleon_custom_sections:
                if isinstance(entry, str):
                    # if entry is just a label, add to sections list,
                    # using generic section logic.
                    self._sections[entry.lower()] = self._parse_custom_generic_section
                else:
                    # otherwise, assume entry is container;
                    # [0] is new section, [1] is the section to alias.
                    # in the case of key mismatch, just handle as generic section.
                    self._sections[entry[0].lower()] = \
                        self._sections.get(entry[1].lower(),
                                           self._parse_custom_generic_section)

    def _parse(self) -> None:
        self._parsed_lines = self._consume_empty()

        if self._name and self._what in ('attribute', 'data', 'property'):
            # Implicit stop using StopIteration no longer allowed in
            # Python 3.7; see PEP 479
            res = []  # type: List[str]
            try:
                res = self._parse_attribute_docstring()
            except StopIteration:
                pass
            self._parsed_lines.extend(res)
            return

        while self._line_iter.has_next():
            if self._is_section_header():
                try:
                    section = self._consume_section_header()
                    self._is_in_section = True
                    self._section_indent = self._get_current_indent()
                    if _directive_regex.match(section):
                        lines = [section] + self._consume_to_next_section()
                    else:
                        lines = self._sections[section.lower()](section)
                finally:
                    self._is_in_section = False
                    self._section_indent = 0
            else:
                if not self._parsed_lines:
                    lines = self._consume_contiguous() + self._consume_empty()
                else:
                    lines = self._consume_to_next_section()
            self._parsed_lines.extend(lines)

    def _parse_admonition(self, admonition: str, section: str) -> List[str]:
        # type (str, str) -> List[str]
        lines = self._consume_to_next_section()
        return self._format_admonition(admonition, lines)

    def _parse_attribute_docstring(self) -> List[str]:
        _type, _desc = self._consume_inline_attribute()
        lines = self._format_field('', '', _desc)
        if _type:
            lines.extend(['', ':type: %s' % _type])
        return lines

    def _parse_attributes_section(self, section: str) -> List[str]:
        lines = []
        for _name, _type, _desc in self._consume_fields():
            if self._config.napoleon_use_ivar:
                _name = self._qualify_name(_name, self._obj)
                field = ':ivar %s: ' % _name
                lines.extend(self._format_block(field, _desc))
                if _type:
                    lines.append(':vartype %s: %s' % (_name, _type))
            else:
                lines.append('.. attribute:: ' + _name)
                if self._opt and 'noindex' in self._opt:
                    lines.append('   :noindex:')
                lines.append('')

                fields = self._format_field('', '', _desc)
                lines.extend(self._indent(fields, 3))
                if _type:
                    lines.append('')
                    lines.extend(self._indent([':type: %s' % _type], 3))
                lines.append('')
        if self._config.napoleon_use_ivar:
            lines.append('')
        return lines

    def _parse_examples_section(self, section: str) -> List[str]:
        labels = {
            'example': _('Example'),
            'examples': _('Examples'),
        }
        use_admonition = self._config.napoleon_use_admonition_for_examples
        label = labels.get(section.lower(), section)
        return self._parse_generic_section(label, use_admonition)

    def _parse_custom_generic_section(self, section: str) -> List[str]:
        # for now, no admonition for simple custom sections
        return self._parse_generic_section(section, False)

    def _parse_usage_section(self, section: str) -> List[str]:
        header = ['.. rubric:: Usage:', '']
        block = ['.. code-block:: python', '']
        lines = self._consume_usage_section()
        lines = self._indent(lines, 3)
        return header + block + lines + ['']

    def _parse_generic_section(self, section: str, use_admonition: bool) -> List[str]:
        lines = self._strip_empty(self._consume_to_next_section())
        lines = self._dedent(lines)
        if use_admonition:
            header = '.. admonition:: %s' % section
            lines = self._indent(lines, 3)
        else:
            header = '.. rubric:: %s' % section
        if lines:
            return [header, ''] + lines + ['']
        else:
            return [header, '']

    def _parse_keyword_arguments_section(self, section: str) -> List[str]:
        fields = self._consume_fields()
        if self._config.napoleon_use_keyword:
            return self._format_docutils_params(
                fields,
                field_role="keyword",
                type_role="kwtype")
        else:
            return self._format_fields(_('Keyword Arguments'), fields)

    def _parse_methods_section(self, section: str) -> List[str]:
        lines = []  # type: List[str]
        for _name, _type, _desc in self._consume_fields(parse_type=False):
            lines.append('.. method:: %s' % _name)
            if self._opt and 'noindex' in self._opt:
                lines.append('   :noindex:')
            if _desc:
                lines.extend([''] + self._indent(_desc, 3))
            lines.append('')
        return lines

    def _parse_notes_section(self, section: str) -> List[str]:
        use_admonition = self._config.napoleon_use_admonition_for_notes
        return self._parse_generic_section(_('Notes'), use_admonition)

    def _parse_other_parameters_section(self, section: str) -> List[str]:
        return self._format_fields(_('Other Parameters'), self._consume_fields())

    def _parse_parameters_section(self, section: str) -> List[str]:
        if self._config.napoleon_use_param:
            # Allow to declare multiple parameters at once (ex: x, y: int)
            fields = self._consume_fields(multiple=True)
            return self._format_docutils_params(fields)
        else:
            fields = self._consume_fields()
            return self._format_fields(_('Parameters'), fields)

    def _parse_raises_section(self, section: str) -> List[str]:
        fields = self._consume_fields(parse_type=False, prefer_type=True)
        lines = []  # type: List[str]
        for _name, _type, _desc in fields:
            m = self._name_rgx.match(_type)
            if m and m.group('name'):
                _type = m.group('name')
            elif _xref_regex.match(_type):
                pos = _type.find('`')
                _type = _type[pos + 1:-1]
            _type = ' ' + _type if _type else ''
            _desc = self._strip_empty(_desc)
            _descs = ' ' + '\n    '.join(_desc) if any(_desc) else ''
            lines.append(':raises%s:%s' % (_type, _descs))
        if lines:
            lines.append('')
        return lines

    def _parse_references_section(self, section: str) -> List[str]:
        use_admonition = self._config.napoleon_use_admonition_for_references
        return self._parse_generic_section(_('References'), use_admonition)

    def _parse_returns_section(self, section: str) -> List[str]:
        fields = self._consume_returns_section()
        multi = len(fields) > 1
        if multi:
            use_rtype = False
        else:
            use_rtype = self._config.napoleon_use_rtype

        lines = []  # type: List[str]
        for _name, _type, _desc in fields:
            if use_rtype:
                field = self._format_field(_name, '', _desc)
            else:
                field = self._format_field(_name, _type, _desc)

            if multi:
                if lines:
                    lines.extend(self._format_block('          * ', field))
                else:
                    lines.extend(self._format_block(':returns: * ', field))
            else:
                lines.extend(self._format_block(':returns: ', field))
                if _type and use_rtype:
                    lines.extend([':rtype: %s' % _type, ''])
        if lines and lines[-1]:
            lines.append('')
        return lines

    def _parse_see_also_section(self, section: str) -> List[str]:
        return self._parse_admonition('seealso', section)

    def _parse_warns_section(self, section: str) -> List[str]:
        return self._format_fields(_('Warns'), self._consume_fields())

    def _parse_yields_section(self, section: str) -> List[str]:
        fields = self._consume_returns_section()
        return self._format_fields(_('Yields'), fields)

    def _partition_field_on_colon(self, line: str) -> Tuple[str, str, str]:
        before_colon = []
        after_colon = []
        colon = ''
        found_colon = False
        for i, source in enumerate(_xref_or_code_regex.split(line)):
            if found_colon:
                after_colon.append(source)
            else:
                m = _single_colon_regex.search(source)
                if (i % 2) == 0 and m:
                    found_colon = True
                    colon = source[m.start(): m.end()]
                    before_colon.append(source[:m.start()])
                    after_colon.append(source[m.end():])
                else:
                    before_colon.append(source)

        return ("".join(before_colon).strip(),
                colon,
                "".join(after_colon).strip())

    def _qualify_name(self, attr_name: str, klass: "Type") -> str:
        if klass and '.' not in attr_name:
            if attr_name.startswith('~'):
                attr_name = attr_name[1:]
            try:
                q = klass.__qualname__
            except AttributeError:
                q = klass.__name__
            return '~%s.%s' % (q, attr_name)
        return attr_name

    def _strip_empty(self, lines: List[str]) -> List[str]:
        if lines:
            start = -1
            for i, line in enumerate(lines):
                if line:
                    start = i
                    break
            if start == -1:
                lines = []
            end = -1
            for i in reversed(range(len(lines))):
                line = lines[i]
                if line:
                    end = i
                    break
            if start > 0 or end + 1 < len(lines):
                lines = lines[start:end + 1]
        return lines


def _recombine_set_tokens(tokens: List[str]) -> List[str]:
    token_queue = collections.deque(tokens)
    keywords = ("optional", "default")

    def takewhile_set(tokens):
        open_braces = 0
        previous_token = None
        while True:
            try:
                token = tokens.popleft()
            except IndexError:
                break

            if token == ", ":
                previous_token = token
                continue

            if not token.strip():
                continue

            if token in keywords:
                tokens.appendleft(token)
                if previous_token is not None:
                    tokens.appendleft(previous_token)
                break

            if previous_token is not None:
                yield previous_token
                previous_token = None

            if token == "{":
                open_braces += 1
            elif token == "}":
                open_braces -= 1

            yield token

            if open_braces == 0:
                break

    def combine_set(tokens):
        while True:
            try:
                token = tokens.popleft()
            except IndexError:
                break

            if token == "{":
                tokens.appendleft("{")
                yield "".join(takewhile_set(tokens))
            else:
                yield token

    return list(combine_set(token_queue))


def _tokenize_type_spec(spec: str) -> List[str]:
    def postprocess(item):
        if _default_regex.match(item):
            default = item[:7]
            # can't be separated by anything other than a single space
            # for now
            other = item[8:]

            return [default, " ", other]
        else:
            return [item]

    tokens = list(
        item
        for raw_token in _token_regex.split(spec)
        for item in postprocess(raw_token)
        if item
    )
    return tokens


def _token_type(token: str, location: str = None) -> str:
    def is_numeric(token):
        try:
            # use complex to make sure every numeric value is detected as literal
            complex(token)
        except ValueError:
            return False
        else:
            return True

    if token.startswith(" ") or token.endswith(" "):
        type_ = "delimiter"
    elif (
            is_numeric(token) or
            (token.startswith("{") and token.endswith("}")) or
            (token.startswith('"') and token.endswith('"')) or
            (token.startswith("'") and token.endswith("'"))
    ):
        type_ = "literal"
    elif token.startswith("{"):
        logger.warning(
            __("invalid value set (missing closing brace): %s"),
            token,
            location=location,
        )
        type_ = "literal"
    elif token.endswith("}"):
        logger.warning(
            __("invalid value set (missing opening brace): %s"),
            token,
            location=location,
        )
        type_ = "literal"
    elif token.startswith("'") or token.startswith('"'):
        logger.warning(
            __("malformed string literal (missing closing quote): %s"),
            token,
            location=location,
        )
        type_ = "literal"
    elif token.endswith("'") or token.endswith('"'):
        logger.warning(
            __("malformed string literal (missing opening quote): %s"),
            token,
            location=location,
        )
        type_ = "literal"
    elif token in ("optional", "default"):
        # default is not a official keyword (yet) but supported by the
        # reference implementation (numpydoc) and widely used
        type_ = "control"
    elif _xref_regex.match(token):
        type_ = "reference"
    else:
        type_ = "obj"

    return type_


def _convert_numpy_type_spec(_type: str, location: str = None, translations: dict = {}) -> str:
    def convert_obj(obj, translations, default_translation):
        translation = translations.get(obj, obj)

        # use :class: (the default) only if obj is not a standard singleton
        if translation in _SINGLETONS and default_translation == ":class:`%s`":
            default_translation = ":obj:`%s`"
        elif translation == "..." and default_translation == ":class:`%s`":
            # allow referencing the builtin ...
            default_translation = ":obj:`%s <Ellipsis>`"

        if _xref_regex.match(translation) is None:
            translation = default_translation % translation

        return translation

    tokens = _tokenize_type_spec(_type)
    combined_tokens = _recombine_set_tokens(tokens)
    types = [
        (token, _token_type(token, location))
        for token in combined_tokens
    ]

    converters = {
        "literal": lambda x: "``%s``" % x,
        "obj": lambda x: convert_obj(x, translations, ":class:`%s`"),
        "control": lambda x: "*%s*" % x,
        "delimiter": lambda x: x,
        "reference": lambda x: x,
    }

    converted = "".join(converters.get(type_)(token) for token, type_ in types)

    return converted


class NumpyDocstring(GoogleDocstring):
    """Convert NumPy style docstrings to reStructuredText.

    Parameters
    ----------
    docstring : :obj:`str` or :obj:`list` of :obj:`str`
        The docstring to parse, given either as a string or split into
        individual lines.
    config: :obj:`sphinx.ext.napoleon.Config` or :obj:`sphinx.config.Config`
        The configuration settings to use. If not given, defaults to the
        config object on `app`; or if `app` is not given defaults to the
        a new :class:`sphinx.ext.napoleon.Config` object.


    Other Parameters
    ----------------
    app : :class:`sphinx.application.Sphinx`, optional
        Application object representing the Sphinx process.
    what : :obj:`str`, optional
        A string specifying the type of the object to which the docstring
        belongs. Valid values: "module", "class", "exception", "function",
        "method", "attribute".
    name : :obj:`str`, optional
        The fully qualified name of the object.
    obj : module, class, exception, function, method, or attribute
        The object to which the docstring belongs.
    options : :class:`sphinx.ext.autodoc.Options`, optional
        The options given to the directive: an object with attributes
        inherited_members, undoc_members, show_inheritance and noindex that
        are True if the flag option of same name was given to the auto
        directive.


    Example
    -------
    >>> from sphinx.ext.napoleon import Config
    >>> config = Config(napoleon_use_param=True, napoleon_use_rtype=True)
    >>> docstring = '''One line summary.
    ...
    ... Extended description.
    ...
    ... Parameters
    ... ----------
    ... arg1 : int
    ...     Description of `arg1`
    ... arg2 : str
    ...     Description of `arg2`
    ... Returns
    ... -------
    ... str
    ...     Description of return value.
    ... '''
    >>> print(NumpyDocstring(docstring, config))
    One line summary.
    <BLANKLINE>
    Extended description.
    <BLANKLINE>
    :param arg1: Description of `arg1`
    :type arg1: int
    :param arg2: Description of `arg2`
    :type arg2: str
    <BLANKLINE>
    :returns: Description of return value.
    :rtype: str
    <BLANKLINE>

    Methods
    -------
    __str__()
        Return the parsed docstring in reStructuredText format.

        Returns
        -------
        str
            UTF-8 encoded version of the docstring.

    __unicode__()
        Return the parsed docstring in reStructuredText format.

        Returns
        -------
        unicode
            Unicode version of the docstring.

    lines()
        Return the parsed lines of the docstring in reStructuredText format.

        Returns
        -------
        list(str)
            The lines of the docstring in a list.

    """
    def __init__(self, docstring: Union[str, List[str]], config: SphinxConfig = None,
                 app: Sphinx = None, what: str = '', name: str = '',
                 obj: Any = None, options: Any = None) -> None:
        self._directive_sections = ['.. index::']
        super().__init__(docstring, config, app, what, name, obj, options)

    def _get_location(self) -> str:
        try:
            filepath = inspect.getfile(self._obj) if self._obj is not None else None
        except TypeError:
            filepath = None
        name = self._name

        if filepath is None and name is None:
            return None
        elif filepath is None:
            filepath = ""

        return ":".join([filepath, "docstring of %s" % name])

    def _escape_args_and_kwargs(self, name: str) -> str:
        func = super()._escape_args_and_kwargs

        if ", " in name:
            return ", ".join(func(param) for param in name.split(", "))
        else:
            return func(name)

    def _consume_field(self, parse_type: bool = True, prefer_type: bool = False
                       ) -> Tuple[str, str, List[str]]:
        line = next(self._line_iter)
        if parse_type:
            _name, _, _type = self._partition_field_on_colon(line)
        else:
            _name, _type = line, ''
        _name, _type = _name.strip(), _type.strip()
        _name = self._escape_args_and_kwargs(_name)
<<<<<<< HEAD

        if prefer_type and not _type:
            _type, _name = _name, _type

        _type = _convert_numpy_type_spec(
            _type,
            location=self._get_location(),
            translations=self._config.napoleon_type_aliases or {},
        )
=======
        if self._config.napoleon_preprocess_types:
            _type = _convert_numpy_type_spec(
                _type,
                location=self._get_location(),
                translations=self._config.napoleon_type_aliases or {},
            )
>>>>>>> 9d48cb97

        indent = self._get_indent(line) + 1
        _desc = self._dedent(self._consume_indented_block(indent))
        _desc = self.__class__(_desc, self._config).lines()
        return _name, _type, _desc

    def _consume_returns_section(self) -> List[Tuple[str, str, List[str]]]:
        return self._consume_fields(prefer_type=True)

    def _consume_section_header(self) -> str:
        section = next(self._line_iter)
        if not _directive_regex.match(section):
            # Consume the header underline
            next(self._line_iter)
        return section

    def _is_section_break(self) -> bool:
        line1, line2 = self._line_iter.peek(2)
        return (not self._line_iter.has_next() or
                self._is_section_header() or
                ['', ''] == [line1, line2] or
                (self._is_in_section and
                    line1 and
                    not self._is_indented(line1, self._section_indent)))

    def _is_section_header(self) -> bool:
        section, underline = self._line_iter.peek(2)
        section = section.lower()
        if section in self._sections and isinstance(underline, str):
            return bool(_numpy_section_regex.match(underline))
        elif self._directive_sections:
            if _directive_regex.match(section):
                for directive_section in self._directive_sections:
                    if section.startswith(directive_section):
                        return True
        return False

    def _parse_see_also_section(self, section: str) -> List[str]:
        lines = self._consume_to_next_section()
        try:
            return self._parse_numpydoc_see_also_section(lines)
        except ValueError:
            return self._format_admonition('seealso', lines)

    def _parse_numpydoc_see_also_section(self, content: List[str]) -> List[str]:
        """
        Derived from the NumpyDoc implementation of _parse_see_also.

        See Also
        --------
        func_name : Descriptive text
            continued text
        another_func_name : Descriptive text
        func_name1, func_name2, :meth:`func_name`, func_name3

        """
        items = []

        def parse_item_name(text: str) -> Tuple[str, str]:
            """Match ':role:`name`' or 'name'"""
            m = self._name_rgx.match(text)
            if m:
                g = m.groups()
                if g[1] is None:
                    return g[3], None
                else:
                    return g[2], g[1]
            raise ValueError("%s is not a item name" % text)

        def push_item(name: str, rest: List[str]) -> None:
            if not name:
                return
            name, role = parse_item_name(name)
            items.append((name, list(rest), role))
            del rest[:]

        current_func = None
        rest = []  # type: List[str]

        for line in content:
            if not line.strip():
                continue

            m = self._name_rgx.match(line)
            if m and line[m.end():].strip().startswith(':'):
                push_item(current_func, rest)
                current_func, line = line[:m.end()], line[m.end():]
                rest = [line.split(':', 1)[1].strip()]
                if not rest[0]:
                    rest = []
            elif not line.startswith(' '):
                push_item(current_func, rest)
                current_func = None
                if ',' in line:
                    for func in line.split(','):
                        if func.strip():
                            push_item(func, [])
                elif line.strip():
                    current_func = line
            elif current_func is not None:
                rest.append(line.strip())
        push_item(current_func, rest)

        if not items:
            return []

        roles = {
            'method': 'meth',
            'meth': 'meth',
            'function': 'func',
            'func': 'func',
            'class': 'class',
            'exception': 'exc',
            'exc': 'exc',
            'object': 'obj',
            'obj': 'obj',
            'module': 'mod',
            'mod': 'mod',
            'data': 'data',
            'constant': 'const',
            'const': 'const',
            'attribute': 'attr',
            'attr': 'attr'
        }
        if self._what is None:
            func_role = 'obj'
        else:
            func_role = roles.get(self._what, '')
        lines = []  # type: List[str]
        last_had_desc = True
        for func, desc, role in items:
            if role:
                link = ':%s:`%s`' % (role, func)
            elif func_role:
                link = ':%s:`%s`' % (func_role, func)
            else:
                link = "`%s`_" % func
            if desc or last_had_desc:
                lines += ['']
                lines += [link]
            else:
                lines[-1] += ", %s" % link
            if desc:
                lines += self._indent([' '.join(desc)])
                last_had_desc = True
            else:
                last_had_desc = False
        lines += ['']

        return self._format_admonition('seealso', lines)<|MERGE_RESOLUTION|>--- conflicted
+++ resolved
@@ -1107,24 +1107,16 @@
             _name, _type = line, ''
         _name, _type = _name.strip(), _type.strip()
         _name = self._escape_args_and_kwargs(_name)
-<<<<<<< HEAD
 
         if prefer_type and not _type:
             _type, _name = _name, _type
 
-        _type = _convert_numpy_type_spec(
-            _type,
-            location=self._get_location(),
-            translations=self._config.napoleon_type_aliases or {},
-        )
-=======
         if self._config.napoleon_preprocess_types:
             _type = _convert_numpy_type_spec(
                 _type,
                 location=self._get_location(),
                 translations=self._config.napoleon_type_aliases or {},
             )
->>>>>>> 9d48cb97
 
         indent = self._get_indent(line) + 1
         _desc = self._dedent(self._consume_indented_block(indent))
